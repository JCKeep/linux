/*
 * LparMap.h
 * Copyright (C) 2001  Mike Corrigan IBM Corporation
 *
 * This program is free software; you can redistribute it and/or modify
 * it under the terms of the GNU General Public License as published by
 * the Free Software Foundation; either version 2 of the License, or
 * (at your option) any later version.
 *
 * This program is distributed in the hope that it will be useful,
 * but WITHOUT ANY WARRANTY; without even the implied warranty of
 * MERCHANTABILITY or FITNESS FOR A PARTICULAR PURPOSE.  See the
 * GNU General Public License for more details.
 *
 * You should have received a copy of the GNU General Public License
 * along with this program; if not, write to the Free Software
 * Foundation, Inc., 59 Temple Place, Suite 330, Boston, MA  02111-1307 USA
 */
#ifndef _LPARMAP_H
#define _LPARMAP_H

#ifndef __ASSEMBLY__

#include <asm/types.h>

/*
 * The iSeries hypervisor will set up mapping for one or more
 * ESID/VSID pairs (in SLB/segment registers) and will set up
 * mappings of one or more ranges of pages to VAs.
 * We will have the hypervisor set up the ESID->VSID mapping
 * for the four kernel segments (C-F).  With shared processors,
 * the hypervisor will clear all segment registers and reload
 * these four whenever the processor is switched from one
 * partition to another.
 */

/* The Vsid and Esid identified below will be used by the hypervisor
 * to set up a memory mapping for part of the load area before giving
 * control to the Linux kernel.  The load area is 64 MB, but this must
 * not attempt to map the whole load area.  The Hashed Page Table may
 * need to be located within the load area (if the total partition size
 * is 64 MB), but cannot be mapped.  Typically, this should specify
 * to map half (32 MB) of the load area.
 *
 * The hypervisor will set up page table entries for the number of
 * pages specified.
 *
 * In 32-bit mode, the hypervisor will load all four of the
 * segment registers (identified by the low-order four bits of the
 * Esid field.  In 64-bit mode, the hypervisor will load one SLB
 * entry to map the Esid to the Vsid.
*/

#define HvEsidsToMap	2
#define HvRangesToMap	1

/* Hypervisor initially maps 32MB of the load area */
#define HvPagesToMap	8192

struct LparMap {
	u64	xNumberEsids;	// Number of ESID/VSID pairs
	u64	xNumberRanges;	// Number of VA ranges to map
	u64	xSegmentTableOffs; // Page number within load area of seg table
	u64	xRsvd[5];
	struct {
		u64	xKernelEsid;	// Esid used to map kernel load
		u64	xKernelVsid;	// Vsid used to map kernel load
	} xEsids[HvEsidsToMap];
	struct {
		u64	xPages;		// Number of pages to be mapped
		u64	xOffset;	// Offset from start of load area
		u64	xVPN;		// Virtual Page Number
	} xRanges[HvRangesToMap];
};

<<<<<<< HEAD
extern struct LparMap		xLparMap;
=======
extern const struct LparMap	xLparMap;

#endif /* __ASSEMBLY__ */

/* the fixed address where the LparMap exists */
#define LPARMAP_PHYS		0x7000
>>>>>>> 81065e2f

#endif /* _LPARMAP_H */<|MERGE_RESOLUTION|>--- conflicted
+++ resolved
@@ -73,15 +73,11 @@
 	} xRanges[HvRangesToMap];
 };
 
-<<<<<<< HEAD
-extern struct LparMap		xLparMap;
-=======
 extern const struct LparMap	xLparMap;
 
 #endif /* __ASSEMBLY__ */
 
 /* the fixed address where the LparMap exists */
 #define LPARMAP_PHYS		0x7000
->>>>>>> 81065e2f
 
 #endif /* _LPARMAP_H */