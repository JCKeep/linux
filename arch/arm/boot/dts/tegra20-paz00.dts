--- conflicted
+++ resolved
@@ -580,12 +580,9 @@
 
 		brightness-levels = <0 16 32 48 64 80 96 112 128 144 160 176 192 208 224 240 255>;
 		default-brightness-level = <10>;
-<<<<<<< HEAD
-=======
 
 		/* close enough */
 		power-supply = <&vdd_pnl_reg>;
->>>>>>> 754e0b0e
 	};
 
 	clk32k_in: clock-32k {
