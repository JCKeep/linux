--- conflicted
+++ resolved
@@ -289,10 +289,7 @@
 	case RDMA_CM_EVENT_DISCONNECTED:
 		ep->re_connect_status = -ECONNABORTED;
 disconnected:
-<<<<<<< HEAD
-=======
 		xprt_force_disconnect(xprt);
->>>>>>> 358c7c61
 		return rpcrdma_ep_destroy(ep);
 	default:
 		break;
@@ -352,7 +349,6 @@
 static void rpcrdma_ep_put(struct kref *kref)
 {
 	struct rpcrdma_ep *ep = container_of(kref, struct rpcrdma_ep, re_kref);
-<<<<<<< HEAD
 
 	if (ep->re_id->qp) {
 		rdma_destroy_qp(ep->re_id);
@@ -374,29 +370,6 @@
 	module_put(THIS_MODULE);
 }
 
-=======
-
-	if (ep->re_id->qp) {
-		rdma_destroy_qp(ep->re_id);
-		ep->re_id->qp = NULL;
-	}
-
-	if (ep->re_attr.recv_cq)
-		ib_free_cq(ep->re_attr.recv_cq);
-	ep->re_attr.recv_cq = NULL;
-	if (ep->re_attr.send_cq)
-		ib_free_cq(ep->re_attr.send_cq);
-	ep->re_attr.send_cq = NULL;
-
-	if (ep->re_pd)
-		ib_dealloc_pd(ep->re_pd);
-	ep->re_pd = NULL;
-
-	kfree(ep);
-	module_put(THIS_MODULE);
-}
-
->>>>>>> 358c7c61
 /* Returns:
  *     %0 if @ep still has a positive kref count, or
  *     %1 if @ep was destroyed successfully.
@@ -1383,13 +1356,8 @@
 		--ep->re_send_count;
 	}
 
-<<<<<<< HEAD
-	rc = frwr_send(r_xprt, req);
-	trace_xprtrdma_post_send(req, rc);
-=======
 	trace_xprtrdma_post_send(req);
 	rc = frwr_send(r_xprt, req);
->>>>>>> 358c7c61
 	if (rc)
 		return -ENOTCONN;
 	return 0;
