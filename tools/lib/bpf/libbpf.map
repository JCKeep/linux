--- conflicted
+++ resolved
@@ -234,9 +234,6 @@
 		bpf_program__set_struct_ops;
 		btf__align_of;
 		libbpf_find_kernel_btf;
-<<<<<<< HEAD
-} LIBBPF_0.0.6;
-=======
 } LIBBPF_0.0.6;
 
 LIBBPF_0.0.8 {
@@ -256,5 +253,4 @@
 		bpf_program__set_attach_target;
 		bpf_program__set_lsm;
 		bpf_set_link_xdp_fd_opts;
-} LIBBPF_0.0.7;
->>>>>>> 04d5ce62
+} LIBBPF_0.0.7;