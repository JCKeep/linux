/*
 *  Generic process-grouping system.
 *
 *  Based originally on the cpuset system, extracted by Paul Menage
 *  Copyright (C) 2006 Google, Inc
 *
 *  Notifications support
 *  Copyright (C) 2009 Nokia Corporation
 *  Author: Kirill A. Shutemov
 *
 *  Copyright notices from the original cpuset code:
 *  --------------------------------------------------
 *  Copyright (C) 2003 BULL SA.
 *  Copyright (C) 2004-2006 Silicon Graphics, Inc.
 *
 *  Portions derived from Patrick Mochel's sysfs code.
 *  sysfs is Copyright (c) 2001-3 Patrick Mochel
 *
 *  2003-10-10 Written by Simon Derr.
 *  2003-10-22 Updates by Stephen Hemminger.
 *  2004 May-July Rework by Paul Jackson.
 *  ---------------------------------------------------
 *
 *  This file is subject to the terms and conditions of the GNU General Public
 *  License.  See the file COPYING in the main directory of the Linux
 *  distribution for more details.
 */

#define pr_fmt(fmt) KBUILD_MODNAME ": " fmt

#include "cgroup-internal.h"

#include <linux/cred.h>
#include <linux/errno.h>
#include <linux/init_task.h>
#include <linux/kernel.h>
#include <linux/magic.h>
#include <linux/mutex.h>
#include <linux/mount.h>
#include <linux/pagemap.h>
#include <linux/proc_fs.h>
#include <linux/rcupdate.h>
#include <linux/sched.h>
#include <linux/sched/task.h>
#include <linux/slab.h>
#include <linux/spinlock.h>
#include <linux/percpu-rwsem.h>
#include <linux/string.h>
#include <linux/hashtable.h>
#include <linux/idr.h>
#include <linux/kthread.h>
#include <linux/atomic.h>
#include <linux/cpuset.h>
#include <linux/proc_ns.h>
#include <linux/nsproxy.h>
#include <linux/file.h>
#include <net/sock.h>

#define CREATE_TRACE_POINTS
#include <trace/events/cgroup.h>

#define CGROUP_FILE_NAME_MAX		(MAX_CGROUP_TYPE_NAMELEN +	\
					 MAX_CFTYPE_NAME + 2)

/*
 * cgroup_mutex is the master lock.  Any modification to cgroup or its
 * hierarchy must be performed while holding it.
 *
 * css_set_lock protects task->cgroups pointer, the list of css_set
 * objects, and the chain of tasks off each css_set.
 *
 * These locks are exported if CONFIG_PROVE_RCU so that accessors in
 * cgroup.h can use them for lockdep annotations.
 */
DEFINE_MUTEX(cgroup_mutex);
DEFINE_SPINLOCK(css_set_lock);

#ifdef CONFIG_PROVE_RCU
EXPORT_SYMBOL_GPL(cgroup_mutex);
EXPORT_SYMBOL_GPL(css_set_lock);
#endif

/*
 * Protects cgroup_idr and css_idr so that IDs can be released without
 * grabbing cgroup_mutex.
 */
static DEFINE_SPINLOCK(cgroup_idr_lock);

/*
 * Protects cgroup_file->kn for !self csses.  It synchronizes notifications
 * against file removal/re-creation across css hiding.
 */
static DEFINE_SPINLOCK(cgroup_file_kn_lock);

struct percpu_rw_semaphore cgroup_threadgroup_rwsem;

#define cgroup_assert_mutex_or_rcu_locked()				\
	RCU_LOCKDEP_WARN(!rcu_read_lock_held() &&			\
			   !lockdep_is_held(&cgroup_mutex),		\
			   "cgroup_mutex or RCU read lock required");

/*
 * cgroup destruction makes heavy use of work items and there can be a lot
 * of concurrent destructions.  Use a separate workqueue so that cgroup
 * destruction work items don't end up filling up max_active of system_wq
 * which may lead to deadlock.
 */
static struct workqueue_struct *cgroup_destroy_wq;

/* generate an array of cgroup subsystem pointers */
#define SUBSYS(_x) [_x ## _cgrp_id] = &_x ## _cgrp_subsys,
struct cgroup_subsys *cgroup_subsys[] = {
#include <linux/cgroup_subsys.h>
};
#undef SUBSYS

/* array of cgroup subsystem names */
#define SUBSYS(_x) [_x ## _cgrp_id] = #_x,
static const char *cgroup_subsys_name[] = {
#include <linux/cgroup_subsys.h>
};
#undef SUBSYS

/* array of static_keys for cgroup_subsys_enabled() and cgroup_subsys_on_dfl() */
#define SUBSYS(_x)								\
	DEFINE_STATIC_KEY_TRUE(_x ## _cgrp_subsys_enabled_key);			\
	DEFINE_STATIC_KEY_TRUE(_x ## _cgrp_subsys_on_dfl_key);			\
	EXPORT_SYMBOL_GPL(_x ## _cgrp_subsys_enabled_key);			\
	EXPORT_SYMBOL_GPL(_x ## _cgrp_subsys_on_dfl_key);
#include <linux/cgroup_subsys.h>
#undef SUBSYS

#define SUBSYS(_x) [_x ## _cgrp_id] = &_x ## _cgrp_subsys_enabled_key,
static struct static_key_true *cgroup_subsys_enabled_key[] = {
#include <linux/cgroup_subsys.h>
};
#undef SUBSYS

#define SUBSYS(_x) [_x ## _cgrp_id] = &_x ## _cgrp_subsys_on_dfl_key,
static struct static_key_true *cgroup_subsys_on_dfl_key[] = {
#include <linux/cgroup_subsys.h>
};
#undef SUBSYS

/*
 * The default hierarchy, reserved for the subsystems that are otherwise
 * unattached - it never has more than a single cgroup, and all tasks are
 * part of that cgroup.
 */
struct cgroup_root cgrp_dfl_root;
EXPORT_SYMBOL_GPL(cgrp_dfl_root);

/*
 * The default hierarchy always exists but is hidden until mounted for the
 * first time.  This is for backward compatibility.
 */
static bool cgrp_dfl_visible;

/* some controllers are not supported in the default hierarchy */
static u16 cgrp_dfl_inhibit_ss_mask;

/* some controllers are implicitly enabled on the default hierarchy */
static u16 cgrp_dfl_implicit_ss_mask;

/* some controllers can be threaded on the default hierarchy */
static u16 cgrp_dfl_threaded_ss_mask;

/* The list of hierarchy roots */
LIST_HEAD(cgroup_roots);
static int cgroup_root_count;

/* hierarchy ID allocation and mapping, protected by cgroup_mutex */
static DEFINE_IDR(cgroup_hierarchy_idr);

/*
 * Assign a monotonically increasing serial number to csses.  It guarantees
 * cgroups with bigger numbers are newer than those with smaller numbers.
 * Also, as csses are always appended to the parent's ->children list, it
 * guarantees that sibling csses are always sorted in the ascending serial
 * number order on the list.  Protected by cgroup_mutex.
 */
static u64 css_serial_nr_next = 1;

/*
 * These bitmasks identify subsystems with specific features to avoid
 * having to do iterative checks repeatedly.
 */
static u16 have_fork_callback __read_mostly;
static u16 have_exit_callback __read_mostly;
static u16 have_free_callback __read_mostly;
static u16 have_canfork_callback __read_mostly;

/* cgroup namespace for init task */
struct cgroup_namespace init_cgroup_ns = {
	.count		= REFCOUNT_INIT(2),
	.user_ns	= &init_user_ns,
	.ns.ops		= &cgroupns_operations,
	.ns.inum	= PROC_CGROUP_INIT_INO,
	.root_cset	= &init_css_set,
};

static struct file_system_type cgroup2_fs_type;
static struct cftype cgroup_base_files[];

static int cgroup_apply_control(struct cgroup *cgrp);
static void cgroup_finalize_control(struct cgroup *cgrp, int ret);
static void css_task_iter_advance(struct css_task_iter *it);
static int cgroup_destroy_locked(struct cgroup *cgrp);
static struct cgroup_subsys_state *css_create(struct cgroup *cgrp,
					      struct cgroup_subsys *ss);
static void css_release(struct percpu_ref *ref);
static void kill_css(struct cgroup_subsys_state *css);
static int cgroup_addrm_files(struct cgroup_subsys_state *css,
			      struct cgroup *cgrp, struct cftype cfts[],
			      bool is_add);

/**
 * cgroup_ssid_enabled - cgroup subsys enabled test by subsys ID
 * @ssid: subsys ID of interest
 *
 * cgroup_subsys_enabled() can only be used with literal subsys names which
 * is fine for individual subsystems but unsuitable for cgroup core.  This
 * is slower static_key_enabled() based test indexed by @ssid.
 */
bool cgroup_ssid_enabled(int ssid)
{
	if (CGROUP_SUBSYS_COUNT == 0)
		return false;

	return static_key_enabled(cgroup_subsys_enabled_key[ssid]);
}

/**
 * cgroup_on_dfl - test whether a cgroup is on the default hierarchy
 * @cgrp: the cgroup of interest
 *
 * The default hierarchy is the v2 interface of cgroup and this function
 * can be used to test whether a cgroup is on the default hierarchy for
 * cases where a subsystem should behave differnetly depending on the
 * interface version.
 *
 * The set of behaviors which change on the default hierarchy are still
 * being determined and the mount option is prefixed with __DEVEL__.
 *
 * List of changed behaviors:
 *
 * - Mount options "noprefix", "xattr", "clone_children", "release_agent"
 *   and "name" are disallowed.
 *
 * - When mounting an existing superblock, mount options should match.
 *
 * - Remount is disallowed.
 *
 * - rename(2) is disallowed.
 *
 * - "tasks" is removed.  Everything should be at process granularity.  Use
 *   "cgroup.procs" instead.
 *
 * - "cgroup.procs" is not sorted.  pids will be unique unless they got
 *   recycled inbetween reads.
 *
 * - "release_agent" and "notify_on_release" are removed.  Replacement
 *   notification mechanism will be implemented.
 *
 * - "cgroup.clone_children" is removed.
 *
 * - "cgroup.subtree_populated" is available.  Its value is 0 if the cgroup
 *   and its descendants contain no task; otherwise, 1.  The file also
 *   generates kernfs notification which can be monitored through poll and
 *   [di]notify when the value of the file changes.
 *
 * - cpuset: tasks will be kept in empty cpusets when hotplug happens and
 *   take masks of ancestors with non-empty cpus/mems, instead of being
 *   moved to an ancestor.
 *
 * - cpuset: a task can be moved into an empty cpuset, and again it takes
 *   masks of ancestors.
 *
 * - memcg: use_hierarchy is on by default and the cgroup file for the flag
 *   is not created.
 *
 * - blkcg: blk-throttle becomes properly hierarchical.
 *
 * - debug: disallowed on the default hierarchy.
 */
bool cgroup_on_dfl(const struct cgroup *cgrp)
{
	return cgrp->root == &cgrp_dfl_root;
}

/* IDR wrappers which synchronize using cgroup_idr_lock */
static int cgroup_idr_alloc(struct idr *idr, void *ptr, int start, int end,
			    gfp_t gfp_mask)
{
	int ret;

	idr_preload(gfp_mask);
	spin_lock_bh(&cgroup_idr_lock);
	ret = idr_alloc(idr, ptr, start, end, gfp_mask & ~__GFP_DIRECT_RECLAIM);
	spin_unlock_bh(&cgroup_idr_lock);
	idr_preload_end();
	return ret;
}

static void *cgroup_idr_replace(struct idr *idr, void *ptr, int id)
{
	void *ret;

	spin_lock_bh(&cgroup_idr_lock);
	ret = idr_replace(idr, ptr, id);
	spin_unlock_bh(&cgroup_idr_lock);
	return ret;
}

static void cgroup_idr_remove(struct idr *idr, int id)
{
	spin_lock_bh(&cgroup_idr_lock);
	idr_remove(idr, id);
	spin_unlock_bh(&cgroup_idr_lock);
}

static bool cgroup_has_tasks(struct cgroup *cgrp)
{
	return cgrp->nr_populated_csets;
}

bool cgroup_is_threaded(struct cgroup *cgrp)
{
	return cgrp->dom_cgrp != cgrp;
}

/* can @cgrp host both domain and threaded children? */
static bool cgroup_is_mixable(struct cgroup *cgrp)
{
	/*
	 * Root isn't under domain level resource control exempting it from
	 * the no-internal-process constraint, so it can serve as a thread
	 * root and a parent of resource domains at the same time.
	 */
	return !cgroup_parent(cgrp);
}

/* can @cgrp become a thread root? should always be true for a thread root */
static bool cgroup_can_be_thread_root(struct cgroup *cgrp)
{
	/* mixables don't care */
	if (cgroup_is_mixable(cgrp))
		return true;

	/* domain roots can't be nested under threaded */
	if (cgroup_is_threaded(cgrp))
		return false;

	/* can only have either domain or threaded children */
	if (cgrp->nr_populated_domain_children)
		return false;

	/* and no domain controllers can be enabled */
	if (cgrp->subtree_control & ~cgrp_dfl_threaded_ss_mask)
		return false;

	return true;
}

/* is @cgrp root of a threaded subtree? */
bool cgroup_is_thread_root(struct cgroup *cgrp)
{
	/* thread root should be a domain */
	if (cgroup_is_threaded(cgrp))
		return false;

	/* a domain w/ threaded children is a thread root */
	if (cgrp->nr_threaded_children)
		return true;

	/*
	 * A domain which has tasks and explicit threaded controllers
	 * enabled is a thread root.
	 */
	if (cgroup_has_tasks(cgrp) &&
	    (cgrp->subtree_control & cgrp_dfl_threaded_ss_mask))
		return true;

	return false;
}

/* a domain which isn't connected to the root w/o brekage can't be used */
static bool cgroup_is_valid_domain(struct cgroup *cgrp)
{
	/* the cgroup itself can be a thread root */
	if (cgroup_is_threaded(cgrp))
		return false;

	/* but the ancestors can't be unless mixable */
	while ((cgrp = cgroup_parent(cgrp))) {
		if (!cgroup_is_mixable(cgrp) && cgroup_is_thread_root(cgrp))
			return false;
		if (cgroup_is_threaded(cgrp))
			return false;
	}

	return true;
}

/* subsystems visibly enabled on a cgroup */
static u16 cgroup_control(struct cgroup *cgrp)
{
	struct cgroup *parent = cgroup_parent(cgrp);
	u16 root_ss_mask = cgrp->root->subsys_mask;

	if (parent) {
		u16 ss_mask = parent->subtree_control;

		/* threaded cgroups can only have threaded controllers */
		if (cgroup_is_threaded(cgrp))
			ss_mask &= cgrp_dfl_threaded_ss_mask;
		return ss_mask;
	}

	if (cgroup_on_dfl(cgrp))
		root_ss_mask &= ~(cgrp_dfl_inhibit_ss_mask |
				  cgrp_dfl_implicit_ss_mask);
	return root_ss_mask;
}

/* subsystems enabled on a cgroup */
static u16 cgroup_ss_mask(struct cgroup *cgrp)
{
	struct cgroup *parent = cgroup_parent(cgrp);

	if (parent) {
		u16 ss_mask = parent->subtree_ss_mask;

		/* threaded cgroups can only have threaded controllers */
		if (cgroup_is_threaded(cgrp))
			ss_mask &= cgrp_dfl_threaded_ss_mask;
		return ss_mask;
	}

	return cgrp->root->subsys_mask;
}

/**
 * cgroup_css - obtain a cgroup's css for the specified subsystem
 * @cgrp: the cgroup of interest
 * @ss: the subsystem of interest (%NULL returns @cgrp->self)
 *
 * Return @cgrp's css (cgroup_subsys_state) associated with @ss.  This
 * function must be called either under cgroup_mutex or rcu_read_lock() and
 * the caller is responsible for pinning the returned css if it wants to
 * keep accessing it outside the said locks.  This function may return
 * %NULL if @cgrp doesn't have @subsys_id enabled.
 */
static struct cgroup_subsys_state *cgroup_css(struct cgroup *cgrp,
					      struct cgroup_subsys *ss)
{
	if (ss)
		return rcu_dereference_check(cgrp->subsys[ss->id],
					lockdep_is_held(&cgroup_mutex));
	else
		return &cgrp->self;
}

/**
 * cgroup_e_css - obtain a cgroup's effective css for the specified subsystem
 * @cgrp: the cgroup of interest
 * @ss: the subsystem of interest (%NULL returns @cgrp->self)
 *
 * Similar to cgroup_css() but returns the effective css, which is defined
 * as the matching css of the nearest ancestor including self which has @ss
 * enabled.  If @ss is associated with the hierarchy @cgrp is on, this
 * function is guaranteed to return non-NULL css.
 */
static struct cgroup_subsys_state *cgroup_e_css(struct cgroup *cgrp,
						struct cgroup_subsys *ss)
{
	lockdep_assert_held(&cgroup_mutex);

	if (!ss)
		return &cgrp->self;

	/*
	 * This function is used while updating css associations and thus
	 * can't test the csses directly.  Test ss_mask.
	 */
	while (!(cgroup_ss_mask(cgrp) & (1 << ss->id))) {
		cgrp = cgroup_parent(cgrp);
		if (!cgrp)
			return NULL;
	}

	return cgroup_css(cgrp, ss);
}

/**
 * cgroup_get_e_css - get a cgroup's effective css for the specified subsystem
 * @cgrp: the cgroup of interest
 * @ss: the subsystem of interest
 *
 * Find and get the effective css of @cgrp for @ss.  The effective css is
 * defined as the matching css of the nearest ancestor including self which
 * has @ss enabled.  If @ss is not mounted on the hierarchy @cgrp is on,
 * the root css is returned, so this function always returns a valid css.
 * The returned css must be put using css_put().
 */
struct cgroup_subsys_state *cgroup_get_e_css(struct cgroup *cgrp,
					     struct cgroup_subsys *ss)
{
	struct cgroup_subsys_state *css;

	rcu_read_lock();

	do {
		css = cgroup_css(cgrp, ss);

		if (css && css_tryget_online(css))
			goto out_unlock;
		cgrp = cgroup_parent(cgrp);
	} while (cgrp);

	css = init_css_set.subsys[ss->id];
	css_get(css);
out_unlock:
	rcu_read_unlock();
	return css;
}

static void cgroup_get_live(struct cgroup *cgrp)
{
	WARN_ON_ONCE(cgroup_is_dead(cgrp));
	css_get(&cgrp->self);
}

struct cgroup_subsys_state *of_css(struct kernfs_open_file *of)
{
	struct cgroup *cgrp = of->kn->parent->priv;
	struct cftype *cft = of_cft(of);

	/*
	 * This is open and unprotected implementation of cgroup_css().
	 * seq_css() is only called from a kernfs file operation which has
	 * an active reference on the file.  Because all the subsystem
	 * files are drained before a css is disassociated with a cgroup,
	 * the matching css from the cgroup's subsys table is guaranteed to
	 * be and stay valid until the enclosing operation is complete.
	 */
	if (cft->ss)
		return rcu_dereference_raw(cgrp->subsys[cft->ss->id]);
	else
		return &cgrp->self;
}
EXPORT_SYMBOL_GPL(of_css);

/**
 * for_each_css - iterate all css's of a cgroup
 * @css: the iteration cursor
 * @ssid: the index of the subsystem, CGROUP_SUBSYS_COUNT after reaching the end
 * @cgrp: the target cgroup to iterate css's of
 *
 * Should be called under cgroup_[tree_]mutex.
 */
#define for_each_css(css, ssid, cgrp)					\
	for ((ssid) = 0; (ssid) < CGROUP_SUBSYS_COUNT; (ssid)++)	\
		if (!((css) = rcu_dereference_check(			\
				(cgrp)->subsys[(ssid)],			\
				lockdep_is_held(&cgroup_mutex)))) { }	\
		else

/**
 * for_each_e_css - iterate all effective css's of a cgroup
 * @css: the iteration cursor
 * @ssid: the index of the subsystem, CGROUP_SUBSYS_COUNT after reaching the end
 * @cgrp: the target cgroup to iterate css's of
 *
 * Should be called under cgroup_[tree_]mutex.
 */
#define for_each_e_css(css, ssid, cgrp)					\
	for ((ssid) = 0; (ssid) < CGROUP_SUBSYS_COUNT; (ssid)++)	\
		if (!((css) = cgroup_e_css(cgrp, cgroup_subsys[(ssid)]))) \
			;						\
		else

/**
 * do_each_subsys_mask - filter for_each_subsys with a bitmask
 * @ss: the iteration cursor
 * @ssid: the index of @ss, CGROUP_SUBSYS_COUNT after reaching the end
 * @ss_mask: the bitmask
 *
 * The block will only run for cases where the ssid-th bit (1 << ssid) of
 * @ss_mask is set.
 */
#define do_each_subsys_mask(ss, ssid, ss_mask) do {			\
	unsigned long __ss_mask = (ss_mask);				\
	if (!CGROUP_SUBSYS_COUNT) { /* to avoid spurious gcc warning */	\
		(ssid) = 0;						\
		break;							\
	}								\
	for_each_set_bit(ssid, &__ss_mask, CGROUP_SUBSYS_COUNT) {	\
		(ss) = cgroup_subsys[ssid];				\
		{

#define while_each_subsys_mask()					\
		}							\
	}								\
} while (false)

/* iterate over child cgrps, lock should be held throughout iteration */
#define cgroup_for_each_live_child(child, cgrp)				\
	list_for_each_entry((child), &(cgrp)->self.children, self.sibling) \
		if (({ lockdep_assert_held(&cgroup_mutex);		\
		       cgroup_is_dead(child); }))			\
			;						\
		else

/* walk live descendants in preorder */
#define cgroup_for_each_live_descendant_pre(dsct, d_css, cgrp)		\
	css_for_each_descendant_pre((d_css), cgroup_css((cgrp), NULL))	\
		if (({ lockdep_assert_held(&cgroup_mutex);		\
		       (dsct) = (d_css)->cgroup;			\
		       cgroup_is_dead(dsct); }))			\
			;						\
		else

/* walk live descendants in postorder */
#define cgroup_for_each_live_descendant_post(dsct, d_css, cgrp)		\
	css_for_each_descendant_post((d_css), cgroup_css((cgrp), NULL))	\
		if (({ lockdep_assert_held(&cgroup_mutex);		\
		       (dsct) = (d_css)->cgroup;			\
		       cgroup_is_dead(dsct); }))			\
			;						\
		else

/*
 * The default css_set - used by init and its children prior to any
 * hierarchies being mounted. It contains a pointer to the root state
 * for each subsystem. Also used to anchor the list of css_sets. Not
 * reference-counted, to improve performance when child cgroups
 * haven't been created.
 */
struct css_set init_css_set = {
	.refcount		= REFCOUNT_INIT(1),
	.dom_cset		= &init_css_set,
	.tasks			= LIST_HEAD_INIT(init_css_set.tasks),
	.mg_tasks		= LIST_HEAD_INIT(init_css_set.mg_tasks),
	.task_iters		= LIST_HEAD_INIT(init_css_set.task_iters),
	.threaded_csets		= LIST_HEAD_INIT(init_css_set.threaded_csets),
	.cgrp_links		= LIST_HEAD_INIT(init_css_set.cgrp_links),
	.mg_preload_node	= LIST_HEAD_INIT(init_css_set.mg_preload_node),
	.mg_node		= LIST_HEAD_INIT(init_css_set.mg_node),
};

static int css_set_count	= 1;	/* 1 for init_css_set */

static bool css_set_threaded(struct css_set *cset)
{
	return cset->dom_cset != cset;
}

/**
 * css_set_populated - does a css_set contain any tasks?
 * @cset: target css_set
 *
 * css_set_populated() should be the same as !!cset->nr_tasks at steady
 * state. However, css_set_populated() can be called while a task is being
 * added to or removed from the linked list before the nr_tasks is
 * properly updated. Hence, we can't just look at ->nr_tasks here.
 */
static bool css_set_populated(struct css_set *cset)
{
	lockdep_assert_held(&css_set_lock);

	return !list_empty(&cset->tasks) || !list_empty(&cset->mg_tasks);
}

/**
 * cgroup_update_populated - update the populated count of a cgroup
 * @cgrp: the target cgroup
 * @populated: inc or dec populated count
 *
 * One of the css_sets associated with @cgrp is either getting its first
 * task or losing the last.  Update @cgrp->nr_populated_* accordingly.  The
 * count is propagated towards root so that a given cgroup's
 * nr_populated_children is zero iff none of its descendants contain any
 * tasks.
 *
 * @cgrp's interface file "cgroup.populated" is zero if both
 * @cgrp->nr_populated_csets and @cgrp->nr_populated_children are zero and
 * 1 otherwise.  When the sum changes from or to zero, userland is notified
 * that the content of the interface file has changed.  This can be used to
 * detect when @cgrp and its descendants become populated or empty.
 */
static void cgroup_update_populated(struct cgroup *cgrp, bool populated)
{
	struct cgroup *child = NULL;
	int adj = populated ? 1 : -1;

	lockdep_assert_held(&css_set_lock);

	do {
		bool was_populated = cgroup_is_populated(cgrp);

		if (!child) {
			cgrp->nr_populated_csets += adj;
		} else {
			if (cgroup_is_threaded(child))
				cgrp->nr_populated_threaded_children += adj;
			else
				cgrp->nr_populated_domain_children += adj;
		}

		if (was_populated == cgroup_is_populated(cgrp))
			break;

		cgroup1_check_for_release(cgrp);
		cgroup_file_notify(&cgrp->events_file);

		child = cgrp;
		cgrp = cgroup_parent(cgrp);
	} while (cgrp);
}

/**
 * css_set_update_populated - update populated state of a css_set
 * @cset: target css_set
 * @populated: whether @cset is populated or depopulated
 *
 * @cset is either getting the first task or losing the last.  Update the
 * populated counters of all associated cgroups accordingly.
 */
static void css_set_update_populated(struct css_set *cset, bool populated)
{
	struct cgrp_cset_link *link;

	lockdep_assert_held(&css_set_lock);

	list_for_each_entry(link, &cset->cgrp_links, cgrp_link)
		cgroup_update_populated(link->cgrp, populated);
}

/**
 * css_set_move_task - move a task from one css_set to another
 * @task: task being moved
 * @from_cset: css_set @task currently belongs to (may be NULL)
 * @to_cset: new css_set @task is being moved to (may be NULL)
 * @use_mg_tasks: move to @to_cset->mg_tasks instead of ->tasks
 *
 * Move @task from @from_cset to @to_cset.  If @task didn't belong to any
 * css_set, @from_cset can be NULL.  If @task is being disassociated
 * instead of moved, @to_cset can be NULL.
 *
 * This function automatically handles populated counter updates and
 * css_task_iter adjustments but the caller is responsible for managing
 * @from_cset and @to_cset's reference counts.
 */
static void css_set_move_task(struct task_struct *task,
			      struct css_set *from_cset, struct css_set *to_cset,
			      bool use_mg_tasks)
{
	lockdep_assert_held(&css_set_lock);

	if (to_cset && !css_set_populated(to_cset))
		css_set_update_populated(to_cset, true);

	if (from_cset) {
		struct css_task_iter *it, *pos;

		WARN_ON_ONCE(list_empty(&task->cg_list));

		/*
		 * @task is leaving, advance task iterators which are
		 * pointing to it so that they can resume at the next
		 * position.  Advancing an iterator might remove it from
		 * the list, use safe walk.  See css_task_iter_advance*()
		 * for details.
		 */
		list_for_each_entry_safe(it, pos, &from_cset->task_iters,
					 iters_node)
			if (it->task_pos == &task->cg_list)
				css_task_iter_advance(it);

		list_del_init(&task->cg_list);
		if (!css_set_populated(from_cset))
			css_set_update_populated(from_cset, false);
	} else {
		WARN_ON_ONCE(!list_empty(&task->cg_list));
	}

	if (to_cset) {
		/*
		 * We are synchronized through cgroup_threadgroup_rwsem
		 * against PF_EXITING setting such that we can't race
		 * against cgroup_exit() changing the css_set to
		 * init_css_set and dropping the old one.
		 */
		WARN_ON_ONCE(task->flags & PF_EXITING);

		rcu_assign_pointer(task->cgroups, to_cset);
		list_add_tail(&task->cg_list, use_mg_tasks ? &to_cset->mg_tasks :
							     &to_cset->tasks);
	}
}

/*
 * hash table for cgroup groups. This improves the performance to find
 * an existing css_set. This hash doesn't (currently) take into
 * account cgroups in empty hierarchies.
 */
#define CSS_SET_HASH_BITS	7
static DEFINE_HASHTABLE(css_set_table, CSS_SET_HASH_BITS);

static unsigned long css_set_hash(struct cgroup_subsys_state *css[])
{
	unsigned long key = 0UL;
	struct cgroup_subsys *ss;
	int i;

	for_each_subsys(ss, i)
		key += (unsigned long)css[i];
	key = (key >> 16) ^ key;

	return key;
}

void put_css_set_locked(struct css_set *cset)
{
	struct cgrp_cset_link *link, *tmp_link;
	struct cgroup_subsys *ss;
	int ssid;

	lockdep_assert_held(&css_set_lock);

	if (!refcount_dec_and_test(&cset->refcount))
		return;

	WARN_ON_ONCE(!list_empty(&cset->threaded_csets));

	/* This css_set is dead. unlink it and release cgroup and css refs */
	for_each_subsys(ss, ssid) {
		list_del(&cset->e_cset_node[ssid]);
		css_put(cset->subsys[ssid]);
	}
	hash_del(&cset->hlist);
	css_set_count--;

	list_for_each_entry_safe(link, tmp_link, &cset->cgrp_links, cgrp_link) {
		list_del(&link->cset_link);
		list_del(&link->cgrp_link);
		if (cgroup_parent(link->cgrp))
			cgroup_put(link->cgrp);
		kfree(link);
	}

	if (css_set_threaded(cset)) {
		list_del(&cset->threaded_csets_node);
		put_css_set_locked(cset->dom_cset);
	}

	kfree_rcu(cset, rcu_head);
}

/**
 * compare_css_sets - helper function for find_existing_css_set().
 * @cset: candidate css_set being tested
 * @old_cset: existing css_set for a task
 * @new_cgrp: cgroup that's being entered by the task
 * @template: desired set of css pointers in css_set (pre-calculated)
 *
 * Returns true if "cset" matches "old_cset" except for the hierarchy
 * which "new_cgrp" belongs to, for which it should match "new_cgrp".
 */
static bool compare_css_sets(struct css_set *cset,
			     struct css_set *old_cset,
			     struct cgroup *new_cgrp,
			     struct cgroup_subsys_state *template[])
{
	struct cgroup *new_dfl_cgrp;
	struct list_head *l1, *l2;

	/*
	 * On the default hierarchy, there can be csets which are
	 * associated with the same set of cgroups but different csses.
	 * Let's first ensure that csses match.
	 */
	if (memcmp(template, cset->subsys, sizeof(cset->subsys)))
		return false;


	/* @cset's domain should match the default cgroup's */
	if (cgroup_on_dfl(new_cgrp))
		new_dfl_cgrp = new_cgrp;
	else
		new_dfl_cgrp = old_cset->dfl_cgrp;

	if (new_dfl_cgrp->dom_cgrp != cset->dom_cset->dfl_cgrp)
		return false;

	/*
	 * Compare cgroup pointers in order to distinguish between
	 * different cgroups in hierarchies.  As different cgroups may
	 * share the same effective css, this comparison is always
	 * necessary.
	 */
	l1 = &cset->cgrp_links;
	l2 = &old_cset->cgrp_links;
	while (1) {
		struct cgrp_cset_link *link1, *link2;
		struct cgroup *cgrp1, *cgrp2;

		l1 = l1->next;
		l2 = l2->next;
		/* See if we reached the end - both lists are equal length. */
		if (l1 == &cset->cgrp_links) {
			BUG_ON(l2 != &old_cset->cgrp_links);
			break;
		} else {
			BUG_ON(l2 == &old_cset->cgrp_links);
		}
		/* Locate the cgroups associated with these links. */
		link1 = list_entry(l1, struct cgrp_cset_link, cgrp_link);
		link2 = list_entry(l2, struct cgrp_cset_link, cgrp_link);
		cgrp1 = link1->cgrp;
		cgrp2 = link2->cgrp;
		/* Hierarchies should be linked in the same order. */
		BUG_ON(cgrp1->root != cgrp2->root);

		/*
		 * If this hierarchy is the hierarchy of the cgroup
		 * that's changing, then we need to check that this
		 * css_set points to the new cgroup; if it's any other
		 * hierarchy, then this css_set should point to the
		 * same cgroup as the old css_set.
		 */
		if (cgrp1->root == new_cgrp->root) {
			if (cgrp1 != new_cgrp)
				return false;
		} else {
			if (cgrp1 != cgrp2)
				return false;
		}
	}
	return true;
}

/**
 * find_existing_css_set - init css array and find the matching css_set
 * @old_cset: the css_set that we're using before the cgroup transition
 * @cgrp: the cgroup that we're moving into
 * @template: out param for the new set of csses, should be clear on entry
 */
static struct css_set *find_existing_css_set(struct css_set *old_cset,
					struct cgroup *cgrp,
					struct cgroup_subsys_state *template[])
{
	struct cgroup_root *root = cgrp->root;
	struct cgroup_subsys *ss;
	struct css_set *cset;
	unsigned long key;
	int i;

	/*
	 * Build the set of subsystem state objects that we want to see in the
	 * new css_set. while subsystems can change globally, the entries here
	 * won't change, so no need for locking.
	 */
	for_each_subsys(ss, i) {
		if (root->subsys_mask & (1UL << i)) {
			/*
			 * @ss is in this hierarchy, so we want the
			 * effective css from @cgrp.
			 */
			template[i] = cgroup_e_css(cgrp, ss);
		} else {
			/*
			 * @ss is not in this hierarchy, so we don't want
			 * to change the css.
			 */
			template[i] = old_cset->subsys[i];
		}
	}

	key = css_set_hash(template);
	hash_for_each_possible(css_set_table, cset, hlist, key) {
		if (!compare_css_sets(cset, old_cset, cgrp, template))
			continue;

		/* This css_set matches what we need */
		return cset;
	}

	/* No existing cgroup group matched */
	return NULL;
}

static void free_cgrp_cset_links(struct list_head *links_to_free)
{
	struct cgrp_cset_link *link, *tmp_link;

	list_for_each_entry_safe(link, tmp_link, links_to_free, cset_link) {
		list_del(&link->cset_link);
		kfree(link);
	}
}

/**
 * allocate_cgrp_cset_links - allocate cgrp_cset_links
 * @count: the number of links to allocate
 * @tmp_links: list_head the allocated links are put on
 *
 * Allocate @count cgrp_cset_link structures and chain them on @tmp_links
 * through ->cset_link.  Returns 0 on success or -errno.
 */
static int allocate_cgrp_cset_links(int count, struct list_head *tmp_links)
{
	struct cgrp_cset_link *link;
	int i;

	INIT_LIST_HEAD(tmp_links);

	for (i = 0; i < count; i++) {
		link = kzalloc(sizeof(*link), GFP_KERNEL);
		if (!link) {
			free_cgrp_cset_links(tmp_links);
			return -ENOMEM;
		}
		list_add(&link->cset_link, tmp_links);
	}
	return 0;
}

/**
 * link_css_set - a helper function to link a css_set to a cgroup
 * @tmp_links: cgrp_cset_link objects allocated by allocate_cgrp_cset_links()
 * @cset: the css_set to be linked
 * @cgrp: the destination cgroup
 */
static void link_css_set(struct list_head *tmp_links, struct css_set *cset,
			 struct cgroup *cgrp)
{
	struct cgrp_cset_link *link;

	BUG_ON(list_empty(tmp_links));

	if (cgroup_on_dfl(cgrp))
		cset->dfl_cgrp = cgrp;

	link = list_first_entry(tmp_links, struct cgrp_cset_link, cset_link);
	link->cset = cset;
	link->cgrp = cgrp;

	/*
	 * Always add links to the tail of the lists so that the lists are
	 * in choronological order.
	 */
	list_move_tail(&link->cset_link, &cgrp->cset_links);
	list_add_tail(&link->cgrp_link, &cset->cgrp_links);

	if (cgroup_parent(cgrp))
		cgroup_get_live(cgrp);
}

/**
 * find_css_set - return a new css_set with one cgroup updated
 * @old_cset: the baseline css_set
 * @cgrp: the cgroup to be updated
 *
 * Return a new css_set that's equivalent to @old_cset, but with @cgrp
 * substituted into the appropriate hierarchy.
 */
static struct css_set *find_css_set(struct css_set *old_cset,
				    struct cgroup *cgrp)
{
	struct cgroup_subsys_state *template[CGROUP_SUBSYS_COUNT] = { };
	struct css_set *cset;
	struct list_head tmp_links;
	struct cgrp_cset_link *link;
	struct cgroup_subsys *ss;
	unsigned long key;
	int ssid;

	lockdep_assert_held(&cgroup_mutex);

	/* First see if we already have a cgroup group that matches
	 * the desired set */
	spin_lock_irq(&css_set_lock);
	cset = find_existing_css_set(old_cset, cgrp, template);
	if (cset)
		get_css_set(cset);
	spin_unlock_irq(&css_set_lock);

	if (cset)
		return cset;

	cset = kzalloc(sizeof(*cset), GFP_KERNEL);
	if (!cset)
		return NULL;

	/* Allocate all the cgrp_cset_link objects that we'll need */
	if (allocate_cgrp_cset_links(cgroup_root_count, &tmp_links) < 0) {
		kfree(cset);
		return NULL;
	}

	refcount_set(&cset->refcount, 1);
	cset->dom_cset = cset;
	INIT_LIST_HEAD(&cset->tasks);
	INIT_LIST_HEAD(&cset->mg_tasks);
	INIT_LIST_HEAD(&cset->task_iters);
	INIT_LIST_HEAD(&cset->threaded_csets);
	INIT_HLIST_NODE(&cset->hlist);
	INIT_LIST_HEAD(&cset->cgrp_links);
	INIT_LIST_HEAD(&cset->mg_preload_node);
	INIT_LIST_HEAD(&cset->mg_node);

	/* Copy the set of subsystem state objects generated in
	 * find_existing_css_set() */
	memcpy(cset->subsys, template, sizeof(cset->subsys));

	spin_lock_irq(&css_set_lock);
	/* Add reference counts and links from the new css_set. */
	list_for_each_entry(link, &old_cset->cgrp_links, cgrp_link) {
		struct cgroup *c = link->cgrp;

		if (c->root == cgrp->root)
			c = cgrp;
		link_css_set(&tmp_links, cset, c);
	}

	BUG_ON(!list_empty(&tmp_links));

	css_set_count++;

	/* Add @cset to the hash table */
	key = css_set_hash(cset->subsys);
	hash_add(css_set_table, &cset->hlist, key);

	for_each_subsys(ss, ssid) {
		struct cgroup_subsys_state *css = cset->subsys[ssid];

		list_add_tail(&cset->e_cset_node[ssid],
			      &css->cgroup->e_csets[ssid]);
		css_get(css);
	}

	spin_unlock_irq(&css_set_lock);

	/*
	 * If @cset should be threaded, look up the matching dom_cset and
	 * link them up.  We first fully initialize @cset then look for the
	 * dom_cset.  It's simpler this way and safe as @cset is guaranteed
	 * to stay empty until we return.
	 */
	if (cgroup_is_threaded(cset->dfl_cgrp)) {
		struct css_set *dcset;

		dcset = find_css_set(cset, cset->dfl_cgrp->dom_cgrp);
		if (!dcset) {
			put_css_set(cset);
			return NULL;
		}

		spin_lock_irq(&css_set_lock);
		cset->dom_cset = dcset;
		list_add_tail(&cset->threaded_csets_node,
			      &dcset->threaded_csets);
		spin_unlock_irq(&css_set_lock);
	}

	return cset;
}

struct cgroup_root *cgroup_root_from_kf(struct kernfs_root *kf_root)
{
	struct cgroup *root_cgrp = kf_root->kn->priv;

	return root_cgrp->root;
}

static int cgroup_init_root_id(struct cgroup_root *root)
{
	int id;

	lockdep_assert_held(&cgroup_mutex);

	id = idr_alloc_cyclic(&cgroup_hierarchy_idr, root, 0, 0, GFP_KERNEL);
	if (id < 0)
		return id;

	root->hierarchy_id = id;
	return 0;
}

static void cgroup_exit_root_id(struct cgroup_root *root)
{
	lockdep_assert_held(&cgroup_mutex);

	idr_remove(&cgroup_hierarchy_idr, root->hierarchy_id);
}

void cgroup_free_root(struct cgroup_root *root)
{
	if (root) {
		idr_destroy(&root->cgroup_idr);
		kfree(root);
	}
}

static void cgroup_destroy_root(struct cgroup_root *root)
{
	struct cgroup *cgrp = &root->cgrp;
	struct cgrp_cset_link *link, *tmp_link;

	trace_cgroup_destroy_root(root);

	cgroup_lock_and_drain_offline(&cgrp_dfl_root.cgrp);

	BUG_ON(atomic_read(&root->nr_cgrps));
	BUG_ON(!list_empty(&cgrp->self.children));

	/* Rebind all subsystems back to the default hierarchy */
	WARN_ON(rebind_subsystems(&cgrp_dfl_root, root->subsys_mask));

	/*
	 * Release all the links from cset_links to this hierarchy's
	 * root cgroup
	 */
	spin_lock_irq(&css_set_lock);

	list_for_each_entry_safe(link, tmp_link, &cgrp->cset_links, cset_link) {
		list_del(&link->cset_link);
		list_del(&link->cgrp_link);
		kfree(link);
	}

	spin_unlock_irq(&css_set_lock);

	if (!list_empty(&root->root_list)) {
		list_del(&root->root_list);
		cgroup_root_count--;
	}

	cgroup_exit_root_id(root);

	mutex_unlock(&cgroup_mutex);

	kernfs_destroy_root(root->kf_root);
	cgroup_free_root(root);
}

/*
 * look up cgroup associated with current task's cgroup namespace on the
 * specified hierarchy
 */
static struct cgroup *
current_cgns_cgroup_from_root(struct cgroup_root *root)
{
	struct cgroup *res = NULL;
	struct css_set *cset;

	lockdep_assert_held(&css_set_lock);

	rcu_read_lock();

	cset = current->nsproxy->cgroup_ns->root_cset;
	if (cset == &init_css_set) {
		res = &root->cgrp;
	} else {
		struct cgrp_cset_link *link;

		list_for_each_entry(link, &cset->cgrp_links, cgrp_link) {
			struct cgroup *c = link->cgrp;

			if (c->root == root) {
				res = c;
				break;
			}
		}
	}
	rcu_read_unlock();

	BUG_ON(!res);
	return res;
}

/* look up cgroup associated with given css_set on the specified hierarchy */
static struct cgroup *cset_cgroup_from_root(struct css_set *cset,
					    struct cgroup_root *root)
{
	struct cgroup *res = NULL;

	lockdep_assert_held(&cgroup_mutex);
	lockdep_assert_held(&css_set_lock);

	if (cset == &init_css_set) {
		res = &root->cgrp;
	} else if (root == &cgrp_dfl_root) {
		res = cset->dfl_cgrp;
	} else {
		struct cgrp_cset_link *link;

		list_for_each_entry(link, &cset->cgrp_links, cgrp_link) {
			struct cgroup *c = link->cgrp;

			if (c->root == root) {
				res = c;
				break;
			}
		}
	}

	BUG_ON(!res);
	return res;
}

/*
 * Return the cgroup for "task" from the given hierarchy. Must be
 * called with cgroup_mutex and css_set_lock held.
 */
struct cgroup *task_cgroup_from_root(struct task_struct *task,
				     struct cgroup_root *root)
{
	/*
	 * No need to lock the task - since we hold cgroup_mutex the
	 * task can't change groups, so the only thing that can happen
	 * is that it exits and its css is set back to init_css_set.
	 */
	return cset_cgroup_from_root(task_css_set(task), root);
}

/*
 * A task must hold cgroup_mutex to modify cgroups.
 *
 * Any task can increment and decrement the count field without lock.
 * So in general, code holding cgroup_mutex can't rely on the count
 * field not changing.  However, if the count goes to zero, then only
 * cgroup_attach_task() can increment it again.  Because a count of zero
 * means that no tasks are currently attached, therefore there is no
 * way a task attached to that cgroup can fork (the other way to
 * increment the count).  So code holding cgroup_mutex can safely
 * assume that if the count is zero, it will stay zero. Similarly, if
 * a task holds cgroup_mutex on a cgroup with zero count, it
 * knows that the cgroup won't be removed, as cgroup_rmdir()
 * needs that mutex.
 *
 * A cgroup can only be deleted if both its 'count' of using tasks
 * is zero, and its list of 'children' cgroups is empty.  Since all
 * tasks in the system use _some_ cgroup, and since there is always at
 * least one task in the system (init, pid == 1), therefore, root cgroup
 * always has either children cgroups and/or using tasks.  So we don't
 * need a special hack to ensure that root cgroup cannot be deleted.
 *
 * P.S.  One more locking exception.  RCU is used to guard the
 * update of a tasks cgroup pointer by cgroup_attach_task()
 */

static struct kernfs_syscall_ops cgroup_kf_syscall_ops;

static char *cgroup_file_name(struct cgroup *cgrp, const struct cftype *cft,
			      char *buf)
{
	struct cgroup_subsys *ss = cft->ss;

	if (cft->ss && !(cft->flags & CFTYPE_NO_PREFIX) &&
	    !(cgrp->root->flags & CGRP_ROOT_NOPREFIX))
		snprintf(buf, CGROUP_FILE_NAME_MAX, "%s.%s",
			 cgroup_on_dfl(cgrp) ? ss->name : ss->legacy_name,
			 cft->name);
	else
		strncpy(buf, cft->name, CGROUP_FILE_NAME_MAX);
	return buf;
}

/**
 * cgroup_file_mode - deduce file mode of a control file
 * @cft: the control file in question
 *
 * S_IRUGO for read, S_IWUSR for write.
 */
static umode_t cgroup_file_mode(const struct cftype *cft)
{
	umode_t mode = 0;

	if (cft->read_u64 || cft->read_s64 || cft->seq_show)
		mode |= S_IRUGO;

	if (cft->write_u64 || cft->write_s64 || cft->write) {
		if (cft->flags & CFTYPE_WORLD_WRITABLE)
			mode |= S_IWUGO;
		else
			mode |= S_IWUSR;
	}

	return mode;
}

/**
 * cgroup_calc_subtree_ss_mask - calculate subtree_ss_mask
 * @subtree_control: the new subtree_control mask to consider
 * @this_ss_mask: available subsystems
 *
 * On the default hierarchy, a subsystem may request other subsystems to be
 * enabled together through its ->depends_on mask.  In such cases, more
 * subsystems than specified in "cgroup.subtree_control" may be enabled.
 *
 * This function calculates which subsystems need to be enabled if
 * @subtree_control is to be applied while restricted to @this_ss_mask.
 */
static u16 cgroup_calc_subtree_ss_mask(u16 subtree_control, u16 this_ss_mask)
{
	u16 cur_ss_mask = subtree_control;
	struct cgroup_subsys *ss;
	int ssid;

	lockdep_assert_held(&cgroup_mutex);

	cur_ss_mask |= cgrp_dfl_implicit_ss_mask;

	while (true) {
		u16 new_ss_mask = cur_ss_mask;

		do_each_subsys_mask(ss, ssid, cur_ss_mask) {
			new_ss_mask |= ss->depends_on;
		} while_each_subsys_mask();

		/*
		 * Mask out subsystems which aren't available.  This can
		 * happen only if some depended-upon subsystems were bound
		 * to non-default hierarchies.
		 */
		new_ss_mask &= this_ss_mask;

		if (new_ss_mask == cur_ss_mask)
			break;
		cur_ss_mask = new_ss_mask;
	}

	return cur_ss_mask;
}

/**
 * cgroup_kn_unlock - unlocking helper for cgroup kernfs methods
 * @kn: the kernfs_node being serviced
 *
 * This helper undoes cgroup_kn_lock_live() and should be invoked before
 * the method finishes if locking succeeded.  Note that once this function
 * returns the cgroup returned by cgroup_kn_lock_live() may become
 * inaccessible any time.  If the caller intends to continue to access the
 * cgroup, it should pin it before invoking this function.
 */
void cgroup_kn_unlock(struct kernfs_node *kn)
{
	struct cgroup *cgrp;

	if (kernfs_type(kn) == KERNFS_DIR)
		cgrp = kn->priv;
	else
		cgrp = kn->parent->priv;

	mutex_unlock(&cgroup_mutex);

	kernfs_unbreak_active_protection(kn);
	cgroup_put(cgrp);
}

/**
 * cgroup_kn_lock_live - locking helper for cgroup kernfs methods
 * @kn: the kernfs_node being serviced
 * @drain_offline: perform offline draining on the cgroup
 *
 * This helper is to be used by a cgroup kernfs method currently servicing
 * @kn.  It breaks the active protection, performs cgroup locking and
 * verifies that the associated cgroup is alive.  Returns the cgroup if
 * alive; otherwise, %NULL.  A successful return should be undone by a
 * matching cgroup_kn_unlock() invocation.  If @drain_offline is %true, the
 * cgroup is drained of offlining csses before return.
 *
 * Any cgroup kernfs method implementation which requires locking the
 * associated cgroup should use this helper.  It avoids nesting cgroup
 * locking under kernfs active protection and allows all kernfs operations
 * including self-removal.
 */
struct cgroup *cgroup_kn_lock_live(struct kernfs_node *kn, bool drain_offline)
{
	struct cgroup *cgrp;

	if (kernfs_type(kn) == KERNFS_DIR)
		cgrp = kn->priv;
	else
		cgrp = kn->parent->priv;

	/*
	 * We're gonna grab cgroup_mutex which nests outside kernfs
	 * active_ref.  cgroup liveliness check alone provides enough
	 * protection against removal.  Ensure @cgrp stays accessible and
	 * break the active_ref protection.
	 */
	if (!cgroup_tryget(cgrp))
		return NULL;
	kernfs_break_active_protection(kn);

	if (drain_offline)
		cgroup_lock_and_drain_offline(cgrp);
	else
		mutex_lock(&cgroup_mutex);

	if (!cgroup_is_dead(cgrp))
		return cgrp;

	cgroup_kn_unlock(kn);
	return NULL;
}

static void cgroup_rm_file(struct cgroup *cgrp, const struct cftype *cft)
{
	char name[CGROUP_FILE_NAME_MAX];

	lockdep_assert_held(&cgroup_mutex);

	if (cft->file_offset) {
		struct cgroup_subsys_state *css = cgroup_css(cgrp, cft->ss);
		struct cgroup_file *cfile = (void *)css + cft->file_offset;

		spin_lock_irq(&cgroup_file_kn_lock);
		cfile->kn = NULL;
		spin_unlock_irq(&cgroup_file_kn_lock);
	}

	kernfs_remove_by_name(cgrp->kn, cgroup_file_name(cgrp, cft, name));
}

/**
 * css_clear_dir - remove subsys files in a cgroup directory
 * @css: taget css
 */
static void css_clear_dir(struct cgroup_subsys_state *css)
{
	struct cgroup *cgrp = css->cgroup;
	struct cftype *cfts;

	if (!(css->flags & CSS_VISIBLE))
		return;

	css->flags &= ~CSS_VISIBLE;

	list_for_each_entry(cfts, &css->ss->cfts, node)
		cgroup_addrm_files(css, cgrp, cfts, false);
}

/**
 * css_populate_dir - create subsys files in a cgroup directory
 * @css: target css
 *
 * On failure, no file is added.
 */
static int css_populate_dir(struct cgroup_subsys_state *css)
{
	struct cgroup *cgrp = css->cgroup;
	struct cftype *cfts, *failed_cfts;
	int ret;

	if ((css->flags & CSS_VISIBLE) || !cgrp->kn)
		return 0;

	if (!css->ss) {
		if (cgroup_on_dfl(cgrp))
			cfts = cgroup_base_files;
		else
			cfts = cgroup1_base_files;

		return cgroup_addrm_files(&cgrp->self, cgrp, cfts, true);
	}

	list_for_each_entry(cfts, &css->ss->cfts, node) {
		ret = cgroup_addrm_files(css, cgrp, cfts, true);
		if (ret < 0) {
			failed_cfts = cfts;
			goto err;
		}
	}

	css->flags |= CSS_VISIBLE;

	return 0;
err:
	list_for_each_entry(cfts, &css->ss->cfts, node) {
		if (cfts == failed_cfts)
			break;
		cgroup_addrm_files(css, cgrp, cfts, false);
	}
	return ret;
}

int rebind_subsystems(struct cgroup_root *dst_root, u16 ss_mask)
{
	struct cgroup *dcgrp = &dst_root->cgrp;
	struct cgroup_subsys *ss;
	int ssid, i, ret;

	lockdep_assert_held(&cgroup_mutex);

	do_each_subsys_mask(ss, ssid, ss_mask) {
		/*
		 * If @ss has non-root csses attached to it, can't move.
		 * If @ss is an implicit controller, it is exempt from this
		 * rule and can be stolen.
		 */
		if (css_next_child(NULL, cgroup_css(&ss->root->cgrp, ss)) &&
		    !ss->implicit_on_dfl)
			return -EBUSY;

		/* can't move between two non-dummy roots either */
		if (ss->root != &cgrp_dfl_root && dst_root != &cgrp_dfl_root)
			return -EBUSY;
	} while_each_subsys_mask();

	do_each_subsys_mask(ss, ssid, ss_mask) {
		struct cgroup_root *src_root = ss->root;
		struct cgroup *scgrp = &src_root->cgrp;
		struct cgroup_subsys_state *css = cgroup_css(scgrp, ss);
		struct css_set *cset;

		WARN_ON(!css || cgroup_css(dcgrp, ss));

		/* disable from the source */
		src_root->subsys_mask &= ~(1 << ssid);
		WARN_ON(cgroup_apply_control(scgrp));
		cgroup_finalize_control(scgrp, 0);

		/* rebind */
		RCU_INIT_POINTER(scgrp->subsys[ssid], NULL);
		rcu_assign_pointer(dcgrp->subsys[ssid], css);
		ss->root = dst_root;
		css->cgroup = dcgrp;

		spin_lock_irq(&css_set_lock);
		hash_for_each(css_set_table, i, cset, hlist)
			list_move_tail(&cset->e_cset_node[ss->id],
				       &dcgrp->e_csets[ss->id]);
		spin_unlock_irq(&css_set_lock);

		/* default hierarchy doesn't enable controllers by default */
		dst_root->subsys_mask |= 1 << ssid;
		if (dst_root == &cgrp_dfl_root) {
			static_branch_enable(cgroup_subsys_on_dfl_key[ssid]);
		} else {
			dcgrp->subtree_control |= 1 << ssid;
			static_branch_disable(cgroup_subsys_on_dfl_key[ssid]);
		}

		ret = cgroup_apply_control(dcgrp);
		if (ret)
			pr_warn("partial failure to rebind %s controller (err=%d)\n",
				ss->name, ret);

		if (ss->bind)
			ss->bind(css);
	} while_each_subsys_mask();

	kernfs_activate(dcgrp->kn);
	return 0;
}

int cgroup_show_path(struct seq_file *sf, struct kernfs_node *kf_node,
		     struct kernfs_root *kf_root)
{
	int len = 0;
	char *buf = NULL;
	struct cgroup_root *kf_cgroot = cgroup_root_from_kf(kf_root);
	struct cgroup *ns_cgroup;

	buf = kmalloc(PATH_MAX, GFP_KERNEL);
	if (!buf)
		return -ENOMEM;

	spin_lock_irq(&css_set_lock);
	ns_cgroup = current_cgns_cgroup_from_root(kf_cgroot);
	len = kernfs_path_from_node(kf_node, ns_cgroup->kn, buf, PATH_MAX);
	spin_unlock_irq(&css_set_lock);

	if (len >= PATH_MAX)
		len = -ERANGE;
	else if (len > 0) {
		seq_escape(sf, buf, " \t\n\\");
		len = 0;
	}
	kfree(buf);
	return len;
}

static int parse_cgroup_root_flags(char *data, unsigned int *root_flags)
{
	char *token;

	*root_flags = 0;

	if (!data)
		return 0;

	while ((token = strsep(&data, ",")) != NULL) {
		if (!strcmp(token, "nsdelegate")) {
			*root_flags |= CGRP_ROOT_NS_DELEGATE;
			continue;
		}

		pr_err("cgroup2: unknown option \"%s\"\n", token);
		return -EINVAL;
	}

	return 0;
}

static void apply_cgroup_root_flags(unsigned int root_flags)
{
	if (current->nsproxy->cgroup_ns == &init_cgroup_ns) {
		if (root_flags & CGRP_ROOT_NS_DELEGATE)
			cgrp_dfl_root.flags |= CGRP_ROOT_NS_DELEGATE;
		else
			cgrp_dfl_root.flags &= ~CGRP_ROOT_NS_DELEGATE;
	}
}

static int cgroup_show_options(struct seq_file *seq, struct kernfs_root *kf_root)
{
	if (cgrp_dfl_root.flags & CGRP_ROOT_NS_DELEGATE)
		seq_puts(seq, ",nsdelegate");
	return 0;
}

static int cgroup_remount(struct kernfs_root *kf_root, int *flags, char *data)
{
	unsigned int root_flags;
	int ret;

	ret = parse_cgroup_root_flags(data, &root_flags);
	if (ret)
		return ret;

	apply_cgroup_root_flags(root_flags);
	return 0;
}

/*
 * To reduce the fork() overhead for systems that are not actually using
 * their cgroups capability, we don't maintain the lists running through
 * each css_set to its tasks until we see the list actually used - in other
 * words after the first mount.
 */
static bool use_task_css_set_links __read_mostly;

static void cgroup_enable_task_cg_lists(void)
{
	struct task_struct *p, *g;

	spin_lock_irq(&css_set_lock);

	if (use_task_css_set_links)
		goto out_unlock;

	use_task_css_set_links = true;

	/*
	 * We need tasklist_lock because RCU is not safe against
	 * while_each_thread(). Besides, a forking task that has passed
	 * cgroup_post_fork() without seeing use_task_css_set_links = 1
	 * is not guaranteed to have its child immediately visible in the
	 * tasklist if we walk through it with RCU.
	 */
	read_lock(&tasklist_lock);
	do_each_thread(g, p) {
		WARN_ON_ONCE(!list_empty(&p->cg_list) ||
			     task_css_set(p) != &init_css_set);

		/*
		 * We should check if the process is exiting, otherwise
		 * it will race with cgroup_exit() in that the list
		 * entry won't be deleted though the process has exited.
		 * Do it while holding siglock so that we don't end up
		 * racing against cgroup_exit().
		 *
		 * Interrupts were already disabled while acquiring
		 * the css_set_lock, so we do not need to disable it
		 * again when acquiring the sighand->siglock here.
		 */
		spin_lock(&p->sighand->siglock);
		if (!(p->flags & PF_EXITING)) {
			struct css_set *cset = task_css_set(p);

			if (!css_set_populated(cset))
				css_set_update_populated(cset, true);
			list_add_tail(&p->cg_list, &cset->tasks);
			get_css_set(cset);
			cset->nr_tasks++;
		}
		spin_unlock(&p->sighand->siglock);
	} while_each_thread(g, p);
	read_unlock(&tasklist_lock);
out_unlock:
	spin_unlock_irq(&css_set_lock);
}

static void init_cgroup_housekeeping(struct cgroup *cgrp)
{
	struct cgroup_subsys *ss;
	int ssid;

	INIT_LIST_HEAD(&cgrp->self.sibling);
	INIT_LIST_HEAD(&cgrp->self.children);
	INIT_LIST_HEAD(&cgrp->cset_links);
	INIT_LIST_HEAD(&cgrp->pidlists);
	mutex_init(&cgrp->pidlist_mutex);
	cgrp->self.cgroup = cgrp;
	cgrp->self.flags |= CSS_ONLINE;
	cgrp->dom_cgrp = cgrp;
	cgrp->max_descendants = INT_MAX;
	cgrp->max_depth = INT_MAX;

	for_each_subsys(ss, ssid)
		INIT_LIST_HEAD(&cgrp->e_csets[ssid]);

	init_waitqueue_head(&cgrp->offline_waitq);
	INIT_WORK(&cgrp->release_agent_work, cgroup1_release_agent);
}

void init_cgroup_root(struct cgroup_root *root, struct cgroup_sb_opts *opts)
{
	struct cgroup *cgrp = &root->cgrp;

	INIT_LIST_HEAD(&root->root_list);
	atomic_set(&root->nr_cgrps, 1);
	cgrp->root = root;
	init_cgroup_housekeeping(cgrp);
	idr_init(&root->cgroup_idr);

	root->flags = opts->flags;
	if (opts->release_agent)
		strcpy(root->release_agent_path, opts->release_agent);
	if (opts->name)
		strcpy(root->name, opts->name);
	if (opts->cpuset_clone_children)
		set_bit(CGRP_CPUSET_CLONE_CHILDREN, &root->cgrp.flags);
}

int cgroup_setup_root(struct cgroup_root *root, u16 ss_mask, int ref_flags)
{
	LIST_HEAD(tmp_links);
	struct cgroup *root_cgrp = &root->cgrp;
	struct kernfs_syscall_ops *kf_sops;
	struct css_set *cset;
	int i, ret;

	lockdep_assert_held(&cgroup_mutex);

	ret = cgroup_idr_alloc(&root->cgroup_idr, root_cgrp, 1, 2, GFP_KERNEL);
	if (ret < 0)
		goto out;
	root_cgrp->id = ret;
	root_cgrp->ancestor_ids[0] = ret;

	ret = percpu_ref_init(&root_cgrp->self.refcnt, css_release,
			      ref_flags, GFP_KERNEL);
	if (ret)
		goto out;

	/*
	 * We're accessing css_set_count without locking css_set_lock here,
	 * but that's OK - it can only be increased by someone holding
	 * cgroup_lock, and that's us.  Later rebinding may disable
	 * controllers on the default hierarchy and thus create new csets,
	 * which can't be more than the existing ones.  Allocate 2x.
	 */
	ret = allocate_cgrp_cset_links(2 * css_set_count, &tmp_links);
	if (ret)
		goto cancel_ref;

	ret = cgroup_init_root_id(root);
	if (ret)
		goto cancel_ref;

	kf_sops = root == &cgrp_dfl_root ?
		&cgroup_kf_syscall_ops : &cgroup1_kf_syscall_ops;

	root->kf_root = kernfs_create_root(kf_sops,
					   KERNFS_ROOT_CREATE_DEACTIVATED |
					   KERNFS_ROOT_SUPPORT_EXPORTOP,
					   root_cgrp);
	if (IS_ERR(root->kf_root)) {
		ret = PTR_ERR(root->kf_root);
		goto exit_root_id;
	}
	root_cgrp->kn = root->kf_root->kn;

	ret = css_populate_dir(&root_cgrp->self);
	if (ret)
		goto destroy_root;

	ret = rebind_subsystems(root, ss_mask);
	if (ret)
		goto destroy_root;

	trace_cgroup_setup_root(root);

	/*
	 * There must be no failure case after here, since rebinding takes
	 * care of subsystems' refcounts, which are explicitly dropped in
	 * the failure exit path.
	 */
	list_add(&root->root_list, &cgroup_roots);
	cgroup_root_count++;

	/*
	 * Link the root cgroup in this hierarchy into all the css_set
	 * objects.
	 */
	spin_lock_irq(&css_set_lock);
	hash_for_each(css_set_table, i, cset, hlist) {
		link_css_set(&tmp_links, cset, root_cgrp);
		if (css_set_populated(cset))
			cgroup_update_populated(root_cgrp, true);
	}
	spin_unlock_irq(&css_set_lock);

	BUG_ON(!list_empty(&root_cgrp->self.children));
	BUG_ON(atomic_read(&root->nr_cgrps) != 1);

	kernfs_activate(root_cgrp->kn);
	ret = 0;
	goto out;

destroy_root:
	kernfs_destroy_root(root->kf_root);
	root->kf_root = NULL;
exit_root_id:
	cgroup_exit_root_id(root);
cancel_ref:
	percpu_ref_exit(&root_cgrp->self.refcnt);
out:
	free_cgrp_cset_links(&tmp_links);
	return ret;
}

struct dentry *cgroup_do_mount(struct file_system_type *fs_type, int flags,
			       struct cgroup_root *root, unsigned long magic,
			       struct cgroup_namespace *ns)
{
	struct dentry *dentry;
	bool new_sb;

	dentry = kernfs_mount(fs_type, flags, root->kf_root, magic, &new_sb);

	/*
	 * In non-init cgroup namespace, instead of root cgroup's dentry,
	 * we return the dentry corresponding to the cgroupns->root_cgrp.
	 */
	if (!IS_ERR(dentry) && ns != &init_cgroup_ns) {
		struct dentry *nsdentry;
		struct cgroup *cgrp;

		mutex_lock(&cgroup_mutex);
		spin_lock_irq(&css_set_lock);

		cgrp = cset_cgroup_from_root(ns->root_cset, root);

		spin_unlock_irq(&css_set_lock);
		mutex_unlock(&cgroup_mutex);

		nsdentry = kernfs_node_dentry(cgrp->kn, dentry->d_sb);
		dput(dentry);
		dentry = nsdentry;
	}

	if (IS_ERR(dentry) || !new_sb)
		cgroup_put(&root->cgrp);

	return dentry;
}

static struct dentry *cgroup_mount(struct file_system_type *fs_type,
			 int flags, const char *unused_dev_name,
			 void *data)
{
	struct cgroup_namespace *ns = current->nsproxy->cgroup_ns;
	struct dentry *dentry;
	int ret;

	get_cgroup_ns(ns);

	/* Check if the caller has permission to mount. */
	if (!ns_capable(ns->user_ns, CAP_SYS_ADMIN)) {
		put_cgroup_ns(ns);
		return ERR_PTR(-EPERM);
	}

	/*
	 * The first time anyone tries to mount a cgroup, enable the list
	 * linking each css_set to its tasks and fix up all existing tasks.
	 */
	if (!use_task_css_set_links)
		cgroup_enable_task_cg_lists();

	if (fs_type == &cgroup2_fs_type) {
		unsigned int root_flags;

		ret = parse_cgroup_root_flags(data, &root_flags);
		if (ret) {
			put_cgroup_ns(ns);
			return ERR_PTR(ret);
		}

		cgrp_dfl_visible = true;
		cgroup_get_live(&cgrp_dfl_root.cgrp);

		dentry = cgroup_do_mount(&cgroup2_fs_type, flags, &cgrp_dfl_root,
					 CGROUP2_SUPER_MAGIC, ns);
		if (!IS_ERR(dentry))
			apply_cgroup_root_flags(root_flags);
	} else {
		dentry = cgroup1_mount(&cgroup_fs_type, flags, data,
				       CGROUP_SUPER_MAGIC, ns);
	}

	put_cgroup_ns(ns);
	return dentry;
}

static void cgroup_kill_sb(struct super_block *sb)
{
	struct kernfs_root *kf_root = kernfs_root_from_sb(sb);
	struct cgroup_root *root = cgroup_root_from_kf(kf_root);

	/*
	 * If @root doesn't have any mounts or children, start killing it.
	 * This prevents new mounts by disabling percpu_ref_tryget_live().
	 * cgroup_mount() may wait for @root's release.
	 *
	 * And don't kill the default root.
	 */
	if (!list_empty(&root->cgrp.self.children) ||
	    root == &cgrp_dfl_root)
		cgroup_put(&root->cgrp);
	else
		percpu_ref_kill(&root->cgrp.self.refcnt);

	kernfs_kill_sb(sb);
}

struct file_system_type cgroup_fs_type = {
	.name = "cgroup",
	.mount = cgroup_mount,
	.kill_sb = cgroup_kill_sb,
	.fs_flags = FS_USERNS_MOUNT,
};

static struct file_system_type cgroup2_fs_type = {
	.name = "cgroup2",
	.mount = cgroup_mount,
	.kill_sb = cgroup_kill_sb,
	.fs_flags = FS_USERNS_MOUNT,
};

int cgroup_path_ns_locked(struct cgroup *cgrp, char *buf, size_t buflen,
			  struct cgroup_namespace *ns)
{
	struct cgroup *root = cset_cgroup_from_root(ns->root_cset, cgrp->root);

	return kernfs_path_from_node(cgrp->kn, root->kn, buf, buflen);
}

int cgroup_path_ns(struct cgroup *cgrp, char *buf, size_t buflen,
		   struct cgroup_namespace *ns)
{
	int ret;

	mutex_lock(&cgroup_mutex);
	spin_lock_irq(&css_set_lock);

	ret = cgroup_path_ns_locked(cgrp, buf, buflen, ns);

	spin_unlock_irq(&css_set_lock);
	mutex_unlock(&cgroup_mutex);

	return ret;
}
EXPORT_SYMBOL_GPL(cgroup_path_ns);

/**
 * task_cgroup_path - cgroup path of a task in the first cgroup hierarchy
 * @task: target task
 * @buf: the buffer to write the path into
 * @buflen: the length of the buffer
 *
 * Determine @task's cgroup on the first (the one with the lowest non-zero
 * hierarchy_id) cgroup hierarchy and copy its path into @buf.  This
 * function grabs cgroup_mutex and shouldn't be used inside locks used by
 * cgroup controller callbacks.
 *
 * Return value is the same as kernfs_path().
 */
int task_cgroup_path(struct task_struct *task, char *buf, size_t buflen)
{
	struct cgroup_root *root;
	struct cgroup *cgrp;
	int hierarchy_id = 1;
	int ret;

	mutex_lock(&cgroup_mutex);
	spin_lock_irq(&css_set_lock);

	root = idr_get_next(&cgroup_hierarchy_idr, &hierarchy_id);

	if (root) {
		cgrp = task_cgroup_from_root(task, root);
		ret = cgroup_path_ns_locked(cgrp, buf, buflen, &init_cgroup_ns);
	} else {
		/* if no hierarchy exists, everyone is in "/" */
		ret = strlcpy(buf, "/", buflen);
	}

	spin_unlock_irq(&css_set_lock);
	mutex_unlock(&cgroup_mutex);
	return ret;
}
EXPORT_SYMBOL_GPL(task_cgroup_path);

/**
 * cgroup_migrate_add_task - add a migration target task to a migration context
 * @task: target task
 * @mgctx: target migration context
 *
 * Add @task, which is a migration target, to @mgctx->tset.  This function
 * becomes noop if @task doesn't need to be migrated.  @task's css_set
 * should have been added as a migration source and @task->cg_list will be
 * moved from the css_set's tasks list to mg_tasks one.
 */
static void cgroup_migrate_add_task(struct task_struct *task,
				    struct cgroup_mgctx *mgctx)
{
	struct css_set *cset;

	lockdep_assert_held(&css_set_lock);

	/* @task either already exited or can't exit until the end */
	if (task->flags & PF_EXITING)
		return;

	/* leave @task alone if post_fork() hasn't linked it yet */
	if (list_empty(&task->cg_list))
		return;

	cset = task_css_set(task);
	if (!cset->mg_src_cgrp)
		return;

	mgctx->tset.nr_tasks++;

	list_move_tail(&task->cg_list, &cset->mg_tasks);
	if (list_empty(&cset->mg_node))
		list_add_tail(&cset->mg_node,
			      &mgctx->tset.src_csets);
	if (list_empty(&cset->mg_dst_cset->mg_node))
		list_add_tail(&cset->mg_dst_cset->mg_node,
			      &mgctx->tset.dst_csets);
}

/**
 * cgroup_taskset_first - reset taskset and return the first task
 * @tset: taskset of interest
 * @dst_cssp: output variable for the destination css
 *
 * @tset iteration is initialized and the first task is returned.
 */
struct task_struct *cgroup_taskset_first(struct cgroup_taskset *tset,
					 struct cgroup_subsys_state **dst_cssp)
{
	tset->cur_cset = list_first_entry(tset->csets, struct css_set, mg_node);
	tset->cur_task = NULL;

	return cgroup_taskset_next(tset, dst_cssp);
}

/**
 * cgroup_taskset_next - iterate to the next task in taskset
 * @tset: taskset of interest
 * @dst_cssp: output variable for the destination css
 *
 * Return the next task in @tset.  Iteration must have been initialized
 * with cgroup_taskset_first().
 */
struct task_struct *cgroup_taskset_next(struct cgroup_taskset *tset,
					struct cgroup_subsys_state **dst_cssp)
{
	struct css_set *cset = tset->cur_cset;
	struct task_struct *task = tset->cur_task;

	while (&cset->mg_node != tset->csets) {
		if (!task)
			task = list_first_entry(&cset->mg_tasks,
						struct task_struct, cg_list);
		else
			task = list_next_entry(task, cg_list);

		if (&task->cg_list != &cset->mg_tasks) {
			tset->cur_cset = cset;
			tset->cur_task = task;

			/*
			 * This function may be called both before and
			 * after cgroup_taskset_migrate().  The two cases
			 * can be distinguished by looking at whether @cset
			 * has its ->mg_dst_cset set.
			 */
			if (cset->mg_dst_cset)
				*dst_cssp = cset->mg_dst_cset->subsys[tset->ssid];
			else
				*dst_cssp = cset->subsys[tset->ssid];

			return task;
		}

		cset = list_next_entry(cset, mg_node);
		task = NULL;
	}

	return NULL;
}

/**
 * cgroup_taskset_migrate - migrate a taskset
 * @mgctx: migration context
 *
 * Migrate tasks in @mgctx as setup by migration preparation functions.
 * This function fails iff one of the ->can_attach callbacks fails and
 * guarantees that either all or none of the tasks in @mgctx are migrated.
 * @mgctx is consumed regardless of success.
 */
static int cgroup_migrate_execute(struct cgroup_mgctx *mgctx)
{
	struct cgroup_taskset *tset = &mgctx->tset;
	struct cgroup_subsys *ss;
	struct task_struct *task, *tmp_task;
	struct css_set *cset, *tmp_cset;
	int ssid, failed_ssid, ret;

	/* check that we can legitimately attach to the cgroup */
	if (tset->nr_tasks) {
		do_each_subsys_mask(ss, ssid, mgctx->ss_mask) {
			if (ss->can_attach) {
				tset->ssid = ssid;
				ret = ss->can_attach(tset);
				if (ret) {
					failed_ssid = ssid;
					goto out_cancel_attach;
				}
			}
		} while_each_subsys_mask();
	}

	/*
	 * Now that we're guaranteed success, proceed to move all tasks to
	 * the new cgroup.  There are no failure cases after here, so this
	 * is the commit point.
	 */
	spin_lock_irq(&css_set_lock);
	list_for_each_entry(cset, &tset->src_csets, mg_node) {
		list_for_each_entry_safe(task, tmp_task, &cset->mg_tasks, cg_list) {
			struct css_set *from_cset = task_css_set(task);
			struct css_set *to_cset = cset->mg_dst_cset;

			get_css_set(to_cset);
			to_cset->nr_tasks++;
			css_set_move_task(task, from_cset, to_cset, true);
			put_css_set_locked(from_cset);
			from_cset->nr_tasks--;
		}
	}
	spin_unlock_irq(&css_set_lock);

	/*
	 * Migration is committed, all target tasks are now on dst_csets.
	 * Nothing is sensitive to fork() after this point.  Notify
	 * controllers that migration is complete.
	 */
	tset->csets = &tset->dst_csets;

	if (tset->nr_tasks) {
		do_each_subsys_mask(ss, ssid, mgctx->ss_mask) {
			if (ss->attach) {
				tset->ssid = ssid;
				ss->attach(tset);
			}
		} while_each_subsys_mask();
	}

	ret = 0;
	goto out_release_tset;

out_cancel_attach:
	if (tset->nr_tasks) {
		do_each_subsys_mask(ss, ssid, mgctx->ss_mask) {
			if (ssid == failed_ssid)
				break;
			if (ss->cancel_attach) {
				tset->ssid = ssid;
				ss->cancel_attach(tset);
			}
		} while_each_subsys_mask();
	}
out_release_tset:
	spin_lock_irq(&css_set_lock);
	list_splice_init(&tset->dst_csets, &tset->src_csets);
	list_for_each_entry_safe(cset, tmp_cset, &tset->src_csets, mg_node) {
		list_splice_tail_init(&cset->mg_tasks, &cset->tasks);
		list_del_init(&cset->mg_node);
	}
	spin_unlock_irq(&css_set_lock);

	/*
	 * Re-initialize the cgroup_taskset structure in case it is reused
	 * again in another cgroup_migrate_add_task()/cgroup_migrate_execute()
	 * iteration.
	 */
	tset->nr_tasks = 0;
	tset->csets    = &tset->src_csets;
	return ret;
}

/**
 * cgroup_migrate_vet_dst - verify whether a cgroup can be migration destination
 * @dst_cgrp: destination cgroup to test
 *
 * On the default hierarchy, except for the mixable, (possible) thread root
 * and threaded cgroups, subtree_control must be zero for migration
 * destination cgroups with tasks so that child cgroups don't compete
 * against tasks.
 */
int cgroup_migrate_vet_dst(struct cgroup *dst_cgrp)
{
	/* v1 doesn't have any restriction */
	if (!cgroup_on_dfl(dst_cgrp))
		return 0;

	/* verify @dst_cgrp can host resources */
	if (!cgroup_is_valid_domain(dst_cgrp->dom_cgrp))
		return -EOPNOTSUPP;

	/* mixables don't care */
	if (cgroup_is_mixable(dst_cgrp))
		return 0;

	/*
	 * If @dst_cgrp is already or can become a thread root or is
	 * threaded, it doesn't matter.
	 */
	if (cgroup_can_be_thread_root(dst_cgrp) || cgroup_is_threaded(dst_cgrp))
		return 0;

	/* apply no-internal-process constraint */
	if (dst_cgrp->subtree_control)
		return -EBUSY;

	return 0;
}

/**
 * cgroup_migrate_finish - cleanup after attach
 * @mgctx: migration context
 *
 * Undo cgroup_migrate_add_src() and cgroup_migrate_prepare_dst().  See
 * those functions for details.
 */
void cgroup_migrate_finish(struct cgroup_mgctx *mgctx)
{
	LIST_HEAD(preloaded);
	struct css_set *cset, *tmp_cset;

	lockdep_assert_held(&cgroup_mutex);

	spin_lock_irq(&css_set_lock);

	list_splice_tail_init(&mgctx->preloaded_src_csets, &preloaded);
	list_splice_tail_init(&mgctx->preloaded_dst_csets, &preloaded);

	list_for_each_entry_safe(cset, tmp_cset, &preloaded, mg_preload_node) {
		cset->mg_src_cgrp = NULL;
		cset->mg_dst_cgrp = NULL;
		cset->mg_dst_cset = NULL;
		list_del_init(&cset->mg_preload_node);
		put_css_set_locked(cset);
	}

	spin_unlock_irq(&css_set_lock);
}

/**
 * cgroup_migrate_add_src - add a migration source css_set
 * @src_cset: the source css_set to add
 * @dst_cgrp: the destination cgroup
 * @mgctx: migration context
 *
 * Tasks belonging to @src_cset are about to be migrated to @dst_cgrp.  Pin
 * @src_cset and add it to @mgctx->src_csets, which should later be cleaned
 * up by cgroup_migrate_finish().
 *
 * This function may be called without holding cgroup_threadgroup_rwsem
 * even if the target is a process.  Threads may be created and destroyed
 * but as long as cgroup_mutex is not dropped, no new css_set can be put
 * into play and the preloaded css_sets are guaranteed to cover all
 * migrations.
 */
void cgroup_migrate_add_src(struct css_set *src_cset,
			    struct cgroup *dst_cgrp,
			    struct cgroup_mgctx *mgctx)
{
	struct cgroup *src_cgrp;

	lockdep_assert_held(&cgroup_mutex);
	lockdep_assert_held(&css_set_lock);

	/*
	 * If ->dead, @src_set is associated with one or more dead cgroups
	 * and doesn't contain any migratable tasks.  Ignore it early so
	 * that the rest of migration path doesn't get confused by it.
	 */
	if (src_cset->dead)
		return;

	src_cgrp = cset_cgroup_from_root(src_cset, dst_cgrp->root);

	if (!list_empty(&src_cset->mg_preload_node))
		return;

	WARN_ON(src_cset->mg_src_cgrp);
	WARN_ON(src_cset->mg_dst_cgrp);
	WARN_ON(!list_empty(&src_cset->mg_tasks));
	WARN_ON(!list_empty(&src_cset->mg_node));

	src_cset->mg_src_cgrp = src_cgrp;
	src_cset->mg_dst_cgrp = dst_cgrp;
	get_css_set(src_cset);
	list_add_tail(&src_cset->mg_preload_node, &mgctx->preloaded_src_csets);
}

/**
 * cgroup_migrate_prepare_dst - prepare destination css_sets for migration
 * @mgctx: migration context
 *
 * Tasks are about to be moved and all the source css_sets have been
 * preloaded to @mgctx->preloaded_src_csets.  This function looks up and
 * pins all destination css_sets, links each to its source, and append them
 * to @mgctx->preloaded_dst_csets.
 *
 * This function must be called after cgroup_migrate_add_src() has been
 * called on each migration source css_set.  After migration is performed
 * using cgroup_migrate(), cgroup_migrate_finish() must be called on
 * @mgctx.
 */
int cgroup_migrate_prepare_dst(struct cgroup_mgctx *mgctx)
{
	struct css_set *src_cset, *tmp_cset;

	lockdep_assert_held(&cgroup_mutex);

	/* look up the dst cset for each src cset and link it to src */
	list_for_each_entry_safe(src_cset, tmp_cset, &mgctx->preloaded_src_csets,
				 mg_preload_node) {
		struct css_set *dst_cset;
		struct cgroup_subsys *ss;
		int ssid;

		dst_cset = find_css_set(src_cset, src_cset->mg_dst_cgrp);
		if (!dst_cset)
			goto err;

		WARN_ON_ONCE(src_cset->mg_dst_cset || dst_cset->mg_dst_cset);

		/*
		 * If src cset equals dst, it's noop.  Drop the src.
		 * cgroup_migrate() will skip the cset too.  Note that we
		 * can't handle src == dst as some nodes are used by both.
		 */
		if (src_cset == dst_cset) {
			src_cset->mg_src_cgrp = NULL;
			src_cset->mg_dst_cgrp = NULL;
			list_del_init(&src_cset->mg_preload_node);
			put_css_set(src_cset);
			put_css_set(dst_cset);
			continue;
		}

		src_cset->mg_dst_cset = dst_cset;

		if (list_empty(&dst_cset->mg_preload_node))
			list_add_tail(&dst_cset->mg_preload_node,
				      &mgctx->preloaded_dst_csets);
		else
			put_css_set(dst_cset);

		for_each_subsys(ss, ssid)
			if (src_cset->subsys[ssid] != dst_cset->subsys[ssid])
				mgctx->ss_mask |= 1 << ssid;
	}

	return 0;
err:
	cgroup_migrate_finish(mgctx);
	return -ENOMEM;
}

/**
 * cgroup_migrate - migrate a process or task to a cgroup
 * @leader: the leader of the process or the task to migrate
 * @threadgroup: whether @leader points to the whole process or a single task
 * @mgctx: migration context
 *
 * Migrate a process or task denoted by @leader.  If migrating a process,
 * the caller must be holding cgroup_threadgroup_rwsem.  The caller is also
 * responsible for invoking cgroup_migrate_add_src() and
 * cgroup_migrate_prepare_dst() on the targets before invoking this
 * function and following up with cgroup_migrate_finish().
 *
 * As long as a controller's ->can_attach() doesn't fail, this function is
 * guaranteed to succeed.  This means that, excluding ->can_attach()
 * failure, when migrating multiple targets, the success or failure can be
 * decided for all targets by invoking group_migrate_prepare_dst() before
 * actually starting migrating.
 */
int cgroup_migrate(struct task_struct *leader, bool threadgroup,
		   struct cgroup_mgctx *mgctx)
{
	struct task_struct *task;

	/*
	 * Prevent freeing of tasks while we take a snapshot. Tasks that are
	 * already PF_EXITING could be freed from underneath us unless we
	 * take an rcu_read_lock.
	 */
	spin_lock_irq(&css_set_lock);
	rcu_read_lock();
	task = leader;
	do {
		cgroup_migrate_add_task(task, mgctx);
		if (!threadgroup)
			break;
	} while_each_thread(leader, task);
	rcu_read_unlock();
	spin_unlock_irq(&css_set_lock);

	return cgroup_migrate_execute(mgctx);
}

/**
 * cgroup_attach_task - attach a task or a whole threadgroup to a cgroup
 * @dst_cgrp: the cgroup to attach to
 * @leader: the task or the leader of the threadgroup to be attached
 * @threadgroup: attach the whole threadgroup?
 *
 * Call holding cgroup_mutex and cgroup_threadgroup_rwsem.
 */
int cgroup_attach_task(struct cgroup *dst_cgrp, struct task_struct *leader,
		       bool threadgroup)
{
	DEFINE_CGROUP_MGCTX(mgctx);
	struct task_struct *task;
	int ret;

	ret = cgroup_migrate_vet_dst(dst_cgrp);
	if (ret)
		return ret;

	/* look up all src csets */
	spin_lock_irq(&css_set_lock);
	rcu_read_lock();
	task = leader;
	do {
		cgroup_migrate_add_src(task_css_set(task), dst_cgrp, &mgctx);
		if (!threadgroup)
			break;
	} while_each_thread(leader, task);
	rcu_read_unlock();
	spin_unlock_irq(&css_set_lock);

	/* prepare dst csets and commit */
	ret = cgroup_migrate_prepare_dst(&mgctx);
	if (!ret)
		ret = cgroup_migrate(leader, threadgroup, &mgctx);

	cgroup_migrate_finish(&mgctx);

	if (!ret)
		trace_cgroup_attach_task(dst_cgrp, leader, threadgroup);

	return ret;
}

<<<<<<< HEAD
static int cgroup_procs_write_permission(struct task_struct *task,
					 struct cgroup *dst_cgrp,
					 struct kernfs_open_file *of)
{
	struct super_block *sb = of->file->f_path.dentry->d_sb;
	struct cgroup_namespace *ns = current->nsproxy->cgroup_ns;
	struct cgroup *root_cgrp = ns->root_cset->dfl_cgrp;
	struct cgroup *src_cgrp, *com_cgrp;
	struct inode *inode;
	int ret;

	if (!cgroup_on_dfl(dst_cgrp)) {
		const struct cred *cred = current_cred();
		const struct cred *tcred = get_task_cred(task);

		/*
		 * even if we're attaching all tasks in the thread group,
		 * we only need to check permissions on one of them.
		 */
		if (uid_eq(cred->euid, GLOBAL_ROOT_UID) ||
		    uid_eq(cred->euid, tcred->uid) ||
		    uid_eq(cred->euid, tcred->suid))
			ret = 0;
		else
			ret = -EACCES;

		put_cred(tcred);
		return ret;
	}

	/* find the source cgroup */
	spin_lock_irq(&css_set_lock);
	src_cgrp = task_cgroup_from_root(task, &cgrp_dfl_root);
	spin_unlock_irq(&css_set_lock);

	/* and the common ancestor */
	com_cgrp = src_cgrp;
	while (!cgroup_is_descendant(dst_cgrp, com_cgrp))
		com_cgrp = cgroup_parent(com_cgrp);

	/* %current should be authorized to migrate to the common ancestor */
	inode = kernfs_get_inode(sb, com_cgrp->procs_file.kn);
	if (!inode)
		return -ENOMEM;

	ret = inode_permission(inode, MAY_WRITE);
	iput(inode);
	if (ret)
		return ret;

	/*
	 * If namespaces are delegation boundaries, %current must be able
	 * to see both source and destination cgroups from its namespace.
	 */
	if ((cgrp_dfl_root.flags & CGRP_ROOT_NS_DELEGATE) &&
	    (!cgroup_is_descendant(src_cgrp, root_cgrp) ||
	     !cgroup_is_descendant(dst_cgrp, root_cgrp)))
		return -ENOENT;

	return 0;
}

/*
 * Find the task_struct of the task to attach by vpid and pass it along to the
 * function to attach either it or all tasks in its threadgroup. Will lock
 * cgroup_mutex and threadgroup.
 */
ssize_t __cgroup_procs_write(struct kernfs_open_file *of, char *buf,
			     size_t nbytes, loff_t off, bool threadgroup)
=======
struct task_struct *cgroup_procs_write_start(char *buf, bool threadgroup)
	__acquires(&cgroup_threadgroup_rwsem)
>>>>>>> bb176f67
{
	struct task_struct *tsk;
	pid_t pid;

	if (kstrtoint(strstrip(buf), 0, &pid) || pid < 0)
		return ERR_PTR(-EINVAL);

	percpu_down_write(&cgroup_threadgroup_rwsem);

	rcu_read_lock();
	if (pid) {
		tsk = find_task_by_vpid(pid);
		if (!tsk) {
			tsk = ERR_PTR(-ESRCH);
			goto out_unlock_threadgroup;
		}
	} else {
		tsk = current;
	}

	if (threadgroup)
		tsk = tsk->group_leader;

	/*
	 * kthreads may acquire PF_NO_SETAFFINITY during initialization.
	 * If userland migrates such a kthread to a non-root cgroup, it can
	 * become trapped in a cpuset, or RT kthread may be born in a
	 * cgroup with no rt_runtime allocated.  Just say no.
	 */
	if (tsk->no_cgroup_migration || (tsk->flags & PF_NO_SETAFFINITY)) {
		tsk = ERR_PTR(-EINVAL);
		goto out_unlock_threadgroup;
	}

	get_task_struct(tsk);
	goto out_unlock_rcu;

out_unlock_threadgroup:
	percpu_up_write(&cgroup_threadgroup_rwsem);
out_unlock_rcu:
	rcu_read_unlock();
	return tsk;
}

void cgroup_procs_write_finish(struct task_struct *task)
	__releases(&cgroup_threadgroup_rwsem)
{
	struct cgroup_subsys *ss;
	int ssid;

	/* release reference from cgroup_procs_write_start() */
	put_task_struct(task);

	percpu_up_write(&cgroup_threadgroup_rwsem);
	for_each_subsys(ss, ssid)
		if (ss->post_attach)
			ss->post_attach();
}

static void cgroup_print_ss_mask(struct seq_file *seq, u16 ss_mask)
{
	struct cgroup_subsys *ss;
	bool printed = false;
	int ssid;

	do_each_subsys_mask(ss, ssid, ss_mask) {
		if (printed)
			seq_putc(seq, ' ');
		seq_printf(seq, "%s", ss->name);
		printed = true;
	} while_each_subsys_mask();
	if (printed)
		seq_putc(seq, '\n');
}

/* show controllers which are enabled from the parent */
static int cgroup_controllers_show(struct seq_file *seq, void *v)
{
	struct cgroup *cgrp = seq_css(seq)->cgroup;

	cgroup_print_ss_mask(seq, cgroup_control(cgrp));
	return 0;
}

/* show controllers which are enabled for a given cgroup's children */
static int cgroup_subtree_control_show(struct seq_file *seq, void *v)
{
	struct cgroup *cgrp = seq_css(seq)->cgroup;

	cgroup_print_ss_mask(seq, cgrp->subtree_control);
	return 0;
}

/**
 * cgroup_update_dfl_csses - update css assoc of a subtree in default hierarchy
 * @cgrp: root of the subtree to update csses for
 *
 * @cgrp's control masks have changed and its subtree's css associations
 * need to be updated accordingly.  This function looks up all css_sets
 * which are attached to the subtree, creates the matching updated css_sets
 * and migrates the tasks to the new ones.
 */
static int cgroup_update_dfl_csses(struct cgroup *cgrp)
{
	DEFINE_CGROUP_MGCTX(mgctx);
	struct cgroup_subsys_state *d_css;
	struct cgroup *dsct;
	struct css_set *src_cset;
	int ret;

	lockdep_assert_held(&cgroup_mutex);

	percpu_down_write(&cgroup_threadgroup_rwsem);

	/* look up all csses currently attached to @cgrp's subtree */
	spin_lock_irq(&css_set_lock);
	cgroup_for_each_live_descendant_pre(dsct, d_css, cgrp) {
		struct cgrp_cset_link *link;

		list_for_each_entry(link, &dsct->cset_links, cset_link)
			cgroup_migrate_add_src(link->cset, dsct, &mgctx);
	}
	spin_unlock_irq(&css_set_lock);

	/* NULL dst indicates self on default hierarchy */
	ret = cgroup_migrate_prepare_dst(&mgctx);
	if (ret)
		goto out_finish;

	spin_lock_irq(&css_set_lock);
	list_for_each_entry(src_cset, &mgctx.preloaded_src_csets, mg_preload_node) {
		struct task_struct *task, *ntask;

		/* all tasks in src_csets need to be migrated */
		list_for_each_entry_safe(task, ntask, &src_cset->tasks, cg_list)
			cgroup_migrate_add_task(task, &mgctx);
	}
	spin_unlock_irq(&css_set_lock);

	ret = cgroup_migrate_execute(&mgctx);
out_finish:
	cgroup_migrate_finish(&mgctx);
	percpu_up_write(&cgroup_threadgroup_rwsem);
	return ret;
}

/**
 * cgroup_lock_and_drain_offline - lock cgroup_mutex and drain offlined csses
 * @cgrp: root of the target subtree
 *
 * Because css offlining is asynchronous, userland may try to re-enable a
 * controller while the previous css is still around.  This function grabs
 * cgroup_mutex and drains the previous css instances of @cgrp's subtree.
 */
void cgroup_lock_and_drain_offline(struct cgroup *cgrp)
	__acquires(&cgroup_mutex)
{
	struct cgroup *dsct;
	struct cgroup_subsys_state *d_css;
	struct cgroup_subsys *ss;
	int ssid;

restart:
	mutex_lock(&cgroup_mutex);

	cgroup_for_each_live_descendant_post(dsct, d_css, cgrp) {
		for_each_subsys(ss, ssid) {
			struct cgroup_subsys_state *css = cgroup_css(dsct, ss);
			DEFINE_WAIT(wait);

			if (!css || !percpu_ref_is_dying(&css->refcnt))
				continue;

			cgroup_get_live(dsct);
			prepare_to_wait(&dsct->offline_waitq, &wait,
					TASK_UNINTERRUPTIBLE);

			mutex_unlock(&cgroup_mutex);
			schedule();
			finish_wait(&dsct->offline_waitq, &wait);

			cgroup_put(dsct);
			goto restart;
		}
	}
}

/**
 * cgroup_save_control - save control masks of a subtree
 * @cgrp: root of the target subtree
 *
 * Save ->subtree_control and ->subtree_ss_mask to the respective old_
 * prefixed fields for @cgrp's subtree including @cgrp itself.
 */
static void cgroup_save_control(struct cgroup *cgrp)
{
	struct cgroup *dsct;
	struct cgroup_subsys_state *d_css;

	cgroup_for_each_live_descendant_pre(dsct, d_css, cgrp) {
		dsct->old_subtree_control = dsct->subtree_control;
		dsct->old_subtree_ss_mask = dsct->subtree_ss_mask;
	}
}

/**
 * cgroup_propagate_control - refresh control masks of a subtree
 * @cgrp: root of the target subtree
 *
 * For @cgrp and its subtree, ensure ->subtree_ss_mask matches
 * ->subtree_control and propagate controller availability through the
 * subtree so that descendants don't have unavailable controllers enabled.
 */
static void cgroup_propagate_control(struct cgroup *cgrp)
{
	struct cgroup *dsct;
	struct cgroup_subsys_state *d_css;

	cgroup_for_each_live_descendant_pre(dsct, d_css, cgrp) {
		dsct->subtree_control &= cgroup_control(dsct);
		dsct->subtree_ss_mask =
			cgroup_calc_subtree_ss_mask(dsct->subtree_control,
						    cgroup_ss_mask(dsct));
	}
}

/**
 * cgroup_restore_control - restore control masks of a subtree
 * @cgrp: root of the target subtree
 *
 * Restore ->subtree_control and ->subtree_ss_mask from the respective old_
 * prefixed fields for @cgrp's subtree including @cgrp itself.
 */
static void cgroup_restore_control(struct cgroup *cgrp)
{
	struct cgroup *dsct;
	struct cgroup_subsys_state *d_css;

	cgroup_for_each_live_descendant_post(dsct, d_css, cgrp) {
		dsct->subtree_control = dsct->old_subtree_control;
		dsct->subtree_ss_mask = dsct->old_subtree_ss_mask;
	}
}

static bool css_visible(struct cgroup_subsys_state *css)
{
	struct cgroup_subsys *ss = css->ss;
	struct cgroup *cgrp = css->cgroup;

	if (cgroup_control(cgrp) & (1 << ss->id))
		return true;
	if (!(cgroup_ss_mask(cgrp) & (1 << ss->id)))
		return false;
	return cgroup_on_dfl(cgrp) && ss->implicit_on_dfl;
}

/**
 * cgroup_apply_control_enable - enable or show csses according to control
 * @cgrp: root of the target subtree
 *
 * Walk @cgrp's subtree and create new csses or make the existing ones
 * visible.  A css is created invisible if it's being implicitly enabled
 * through dependency.  An invisible css is made visible when the userland
 * explicitly enables it.
 *
 * Returns 0 on success, -errno on failure.  On failure, csses which have
 * been processed already aren't cleaned up.  The caller is responsible for
 * cleaning up with cgroup_apply_control_disable().
 */
static int cgroup_apply_control_enable(struct cgroup *cgrp)
{
	struct cgroup *dsct;
	struct cgroup_subsys_state *d_css;
	struct cgroup_subsys *ss;
	int ssid, ret;

	cgroup_for_each_live_descendant_pre(dsct, d_css, cgrp) {
		for_each_subsys(ss, ssid) {
			struct cgroup_subsys_state *css = cgroup_css(dsct, ss);

			WARN_ON_ONCE(css && percpu_ref_is_dying(&css->refcnt));

			if (!(cgroup_ss_mask(dsct) & (1 << ss->id)))
				continue;

			if (!css) {
				css = css_create(dsct, ss);
				if (IS_ERR(css))
					return PTR_ERR(css);
			}

			if (css_visible(css)) {
				ret = css_populate_dir(css);
				if (ret)
					return ret;
			}
		}
	}

	return 0;
}

/**
 * cgroup_apply_control_disable - kill or hide csses according to control
 * @cgrp: root of the target subtree
 *
 * Walk @cgrp's subtree and kill and hide csses so that they match
 * cgroup_ss_mask() and cgroup_visible_mask().
 *
 * A css is hidden when the userland requests it to be disabled while other
 * subsystems are still depending on it.  The css must not actively control
 * resources and be in the vanilla state if it's made visible again later.
 * Controllers which may be depended upon should provide ->css_reset() for
 * this purpose.
 */
static void cgroup_apply_control_disable(struct cgroup *cgrp)
{
	struct cgroup *dsct;
	struct cgroup_subsys_state *d_css;
	struct cgroup_subsys *ss;
	int ssid;

	cgroup_for_each_live_descendant_post(dsct, d_css, cgrp) {
		for_each_subsys(ss, ssid) {
			struct cgroup_subsys_state *css = cgroup_css(dsct, ss);

			WARN_ON_ONCE(css && percpu_ref_is_dying(&css->refcnt));

			if (!css)
				continue;

			if (css->parent &&
			    !(cgroup_ss_mask(dsct) & (1 << ss->id))) {
				kill_css(css);
			} else if (!css_visible(css)) {
				css_clear_dir(css);
				if (ss->css_reset)
					ss->css_reset(css);
			}
		}
	}
}

/**
 * cgroup_apply_control - apply control mask updates to the subtree
 * @cgrp: root of the target subtree
 *
 * subsystems can be enabled and disabled in a subtree using the following
 * steps.
 *
 * 1. Call cgroup_save_control() to stash the current state.
 * 2. Update ->subtree_control masks in the subtree as desired.
 * 3. Call cgroup_apply_control() to apply the changes.
 * 4. Optionally perform other related operations.
 * 5. Call cgroup_finalize_control() to finish up.
 *
 * This function implements step 3 and propagates the mask changes
 * throughout @cgrp's subtree, updates csses accordingly and perform
 * process migrations.
 */
static int cgroup_apply_control(struct cgroup *cgrp)
{
	int ret;

	cgroup_propagate_control(cgrp);

	ret = cgroup_apply_control_enable(cgrp);
	if (ret)
		return ret;

	/*
	 * At this point, cgroup_e_css() results reflect the new csses
	 * making the following cgroup_update_dfl_csses() properly update
	 * css associations of all tasks in the subtree.
	 */
	ret = cgroup_update_dfl_csses(cgrp);
	if (ret)
		return ret;

	return 0;
}

/**
 * cgroup_finalize_control - finalize control mask update
 * @cgrp: root of the target subtree
 * @ret: the result of the update
 *
 * Finalize control mask update.  See cgroup_apply_control() for more info.
 */
static void cgroup_finalize_control(struct cgroup *cgrp, int ret)
{
	if (ret) {
		cgroup_restore_control(cgrp);
		cgroup_propagate_control(cgrp);
	}

	cgroup_apply_control_disable(cgrp);
}

static int cgroup_vet_subtree_control_enable(struct cgroup *cgrp, u16 enable)
{
	u16 domain_enable = enable & ~cgrp_dfl_threaded_ss_mask;

	/* if nothing is getting enabled, nothing to worry about */
	if (!enable)
		return 0;

	/* can @cgrp host any resources? */
	if (!cgroup_is_valid_domain(cgrp->dom_cgrp))
		return -EOPNOTSUPP;

	/* mixables don't care */
	if (cgroup_is_mixable(cgrp))
		return 0;

	if (domain_enable) {
		/* can't enable domain controllers inside a thread subtree */
		if (cgroup_is_thread_root(cgrp) || cgroup_is_threaded(cgrp))
			return -EOPNOTSUPP;
	} else {
		/*
		 * Threaded controllers can handle internal competitions
		 * and are always allowed inside a (prospective) thread
		 * subtree.
		 */
		if (cgroup_can_be_thread_root(cgrp) || cgroup_is_threaded(cgrp))
			return 0;
	}

	/*
	 * Controllers can't be enabled for a cgroup with tasks to avoid
	 * child cgroups competing against tasks.
	 */
	if (cgroup_has_tasks(cgrp))
		return -EBUSY;

	return 0;
}

/* change the enabled child controllers for a cgroup in the default hierarchy */
static ssize_t cgroup_subtree_control_write(struct kernfs_open_file *of,
					    char *buf, size_t nbytes,
					    loff_t off)
{
	u16 enable = 0, disable = 0;
	struct cgroup *cgrp, *child;
	struct cgroup_subsys *ss;
	char *tok;
	int ssid, ret;

	/*
	 * Parse input - space separated list of subsystem names prefixed
	 * with either + or -.
	 */
	buf = strstrip(buf);
	while ((tok = strsep(&buf, " "))) {
		if (tok[0] == '\0')
			continue;
		do_each_subsys_mask(ss, ssid, ~cgrp_dfl_inhibit_ss_mask) {
			if (!cgroup_ssid_enabled(ssid) ||
			    strcmp(tok + 1, ss->name))
				continue;

			if (*tok == '+') {
				enable |= 1 << ssid;
				disable &= ~(1 << ssid);
			} else if (*tok == '-') {
				disable |= 1 << ssid;
				enable &= ~(1 << ssid);
			} else {
				return -EINVAL;
			}
			break;
		} while_each_subsys_mask();
		if (ssid == CGROUP_SUBSYS_COUNT)
			return -EINVAL;
	}

	cgrp = cgroup_kn_lock_live(of->kn, true);
	if (!cgrp)
		return -ENODEV;

	for_each_subsys(ss, ssid) {
		if (enable & (1 << ssid)) {
			if (cgrp->subtree_control & (1 << ssid)) {
				enable &= ~(1 << ssid);
				continue;
			}

			if (!(cgroup_control(cgrp) & (1 << ssid))) {
				ret = -ENOENT;
				goto out_unlock;
			}
		} else if (disable & (1 << ssid)) {
			if (!(cgrp->subtree_control & (1 << ssid))) {
				disable &= ~(1 << ssid);
				continue;
			}

			/* a child has it enabled? */
			cgroup_for_each_live_child(child, cgrp) {
				if (child->subtree_control & (1 << ssid)) {
					ret = -EBUSY;
					goto out_unlock;
				}
			}
		}
	}

	if (!enable && !disable) {
		ret = 0;
		goto out_unlock;
	}

	ret = cgroup_vet_subtree_control_enable(cgrp, enable);
	if (ret)
		goto out_unlock;

	/* save and update control masks and prepare csses */
	cgroup_save_control(cgrp);

	cgrp->subtree_control |= enable;
	cgrp->subtree_control &= ~disable;

	ret = cgroup_apply_control(cgrp);
	cgroup_finalize_control(cgrp, ret);
	if (ret)
		goto out_unlock;

	kernfs_activate(cgrp->kn);
out_unlock:
	cgroup_kn_unlock(of->kn);
	return ret ?: nbytes;
}

/**
 * cgroup_enable_threaded - make @cgrp threaded
 * @cgrp: the target cgroup
 *
 * Called when "threaded" is written to the cgroup.type interface file and
 * tries to make @cgrp threaded and join the parent's resource domain.
 * This function is never called on the root cgroup as cgroup.type doesn't
 * exist on it.
 */
static int cgroup_enable_threaded(struct cgroup *cgrp)
{
	struct cgroup *parent = cgroup_parent(cgrp);
	struct cgroup *dom_cgrp = parent->dom_cgrp;
	int ret;

	lockdep_assert_held(&cgroup_mutex);

	/* noop if already threaded */
	if (cgroup_is_threaded(cgrp))
		return 0;

	/* we're joining the parent's domain, ensure its validity */
	if (!cgroup_is_valid_domain(dom_cgrp) ||
	    !cgroup_can_be_thread_root(dom_cgrp))
		return -EOPNOTSUPP;

	/*
	 * The following shouldn't cause actual migrations and should
	 * always succeed.
	 */
	cgroup_save_control(cgrp);

	cgrp->dom_cgrp = dom_cgrp;
	ret = cgroup_apply_control(cgrp);
	if (!ret)
		parent->nr_threaded_children++;
	else
		cgrp->dom_cgrp = cgrp;

	cgroup_finalize_control(cgrp, ret);
	return ret;
}

static int cgroup_type_show(struct seq_file *seq, void *v)
{
	struct cgroup *cgrp = seq_css(seq)->cgroup;

	if (cgroup_is_threaded(cgrp))
		seq_puts(seq, "threaded\n");
	else if (!cgroup_is_valid_domain(cgrp))
		seq_puts(seq, "domain invalid\n");
	else if (cgroup_is_thread_root(cgrp))
		seq_puts(seq, "domain threaded\n");
	else
		seq_puts(seq, "domain\n");

	return 0;
}

static ssize_t cgroup_type_write(struct kernfs_open_file *of, char *buf,
				 size_t nbytes, loff_t off)
{
	struct cgroup *cgrp;
	int ret;

	/* only switching to threaded mode is supported */
	if (strcmp(strstrip(buf), "threaded"))
		return -EINVAL;

	cgrp = cgroup_kn_lock_live(of->kn, false);
	if (!cgrp)
		return -ENOENT;

	/* threaded can only be enabled */
	ret = cgroup_enable_threaded(cgrp);

	cgroup_kn_unlock(of->kn);
	return ret ?: nbytes;
}

static int cgroup_max_descendants_show(struct seq_file *seq, void *v)
{
	struct cgroup *cgrp = seq_css(seq)->cgroup;
	int descendants = READ_ONCE(cgrp->max_descendants);

	if (descendants == INT_MAX)
		seq_puts(seq, "max\n");
	else
		seq_printf(seq, "%d\n", descendants);

	return 0;
}

static ssize_t cgroup_max_descendants_write(struct kernfs_open_file *of,
					   char *buf, size_t nbytes, loff_t off)
{
	struct cgroup *cgrp;
	int descendants;
	ssize_t ret;

	buf = strstrip(buf);
	if (!strcmp(buf, "max")) {
		descendants = INT_MAX;
	} else {
		ret = kstrtoint(buf, 0, &descendants);
		if (ret)
			return ret;
	}

	if (descendants < 0)
		return -ERANGE;

	cgrp = cgroup_kn_lock_live(of->kn, false);
	if (!cgrp)
		return -ENOENT;

	cgrp->max_descendants = descendants;

	cgroup_kn_unlock(of->kn);

	return nbytes;
}

static int cgroup_max_depth_show(struct seq_file *seq, void *v)
{
	struct cgroup *cgrp = seq_css(seq)->cgroup;
	int depth = READ_ONCE(cgrp->max_depth);

	if (depth == INT_MAX)
		seq_puts(seq, "max\n");
	else
		seq_printf(seq, "%d\n", depth);

	return 0;
}

static ssize_t cgroup_max_depth_write(struct kernfs_open_file *of,
				      char *buf, size_t nbytes, loff_t off)
{
	struct cgroup *cgrp;
	ssize_t ret;
	int depth;

	buf = strstrip(buf);
	if (!strcmp(buf, "max")) {
		depth = INT_MAX;
	} else {
		ret = kstrtoint(buf, 0, &depth);
		if (ret)
			return ret;
	}

	if (depth < 0)
		return -ERANGE;

	cgrp = cgroup_kn_lock_live(of->kn, false);
	if (!cgrp)
		return -ENOENT;

	cgrp->max_depth = depth;

	cgroup_kn_unlock(of->kn);

	return nbytes;
}

static int cgroup_events_show(struct seq_file *seq, void *v)
{
	seq_printf(seq, "populated %d\n",
		   cgroup_is_populated(seq_css(seq)->cgroup));
	return 0;
}

static int cgroup_stat_show(struct seq_file *seq, void *v)
{
	struct cgroup *cgroup = seq_css(seq)->cgroup;

	seq_printf(seq, "nr_descendants %d\n",
		   cgroup->nr_descendants);
	seq_printf(seq, "nr_dying_descendants %d\n",
		   cgroup->nr_dying_descendants);

	return 0;
}

static int cgroup_file_open(struct kernfs_open_file *of)
{
	struct cftype *cft = of->kn->priv;

	if (cft->open)
		return cft->open(of);
	return 0;
}

static void cgroup_file_release(struct kernfs_open_file *of)
{
	struct cftype *cft = of->kn->priv;

	if (cft->release)
		cft->release(of);
}

static ssize_t cgroup_file_write(struct kernfs_open_file *of, char *buf,
				 size_t nbytes, loff_t off)
{
	struct cgroup_namespace *ns = current->nsproxy->cgroup_ns;
	struct cgroup *cgrp = of->kn->parent->priv;
	struct cftype *cft = of->kn->priv;
	struct cgroup_subsys_state *css;
	int ret;

	/*
	 * If namespaces are delegation boundaries, disallow writes to
	 * files in an non-init namespace root from inside the namespace
	 * except for the files explicitly marked delegatable -
	 * cgroup.procs and cgroup.subtree_control.
	 */
	if ((cgrp->root->flags & CGRP_ROOT_NS_DELEGATE) &&
	    !(cft->flags & CFTYPE_NS_DELEGATABLE) &&
	    ns != &init_cgroup_ns && ns->root_cset->dfl_cgrp == cgrp)
		return -EPERM;

	if (cft->write)
		return cft->write(of, buf, nbytes, off);

	/*
	 * kernfs guarantees that a file isn't deleted with operations in
	 * flight, which means that the matching css is and stays alive and
	 * doesn't need to be pinned.  The RCU locking is not necessary
	 * either.  It's just for the convenience of using cgroup_css().
	 */
	rcu_read_lock();
	css = cgroup_css(cgrp, cft->ss);
	rcu_read_unlock();

	if (cft->write_u64) {
		unsigned long long v;
		ret = kstrtoull(buf, 0, &v);
		if (!ret)
			ret = cft->write_u64(css, cft, v);
	} else if (cft->write_s64) {
		long long v;
		ret = kstrtoll(buf, 0, &v);
		if (!ret)
			ret = cft->write_s64(css, cft, v);
	} else {
		ret = -EINVAL;
	}

	return ret ?: nbytes;
}

static void *cgroup_seqfile_start(struct seq_file *seq, loff_t *ppos)
{
	return seq_cft(seq)->seq_start(seq, ppos);
}

static void *cgroup_seqfile_next(struct seq_file *seq, void *v, loff_t *ppos)
{
	return seq_cft(seq)->seq_next(seq, v, ppos);
}

static void cgroup_seqfile_stop(struct seq_file *seq, void *v)
{
	if (seq_cft(seq)->seq_stop)
		seq_cft(seq)->seq_stop(seq, v);
}

static int cgroup_seqfile_show(struct seq_file *m, void *arg)
{
	struct cftype *cft = seq_cft(m);
	struct cgroup_subsys_state *css = seq_css(m);

	if (cft->seq_show)
		return cft->seq_show(m, arg);

	if (cft->read_u64)
		seq_printf(m, "%llu\n", cft->read_u64(css, cft));
	else if (cft->read_s64)
		seq_printf(m, "%lld\n", cft->read_s64(css, cft));
	else
		return -EINVAL;
	return 0;
}

static struct kernfs_ops cgroup_kf_single_ops = {
	.atomic_write_len	= PAGE_SIZE,
	.open			= cgroup_file_open,
	.release		= cgroup_file_release,
	.write			= cgroup_file_write,
	.seq_show		= cgroup_seqfile_show,
};

static struct kernfs_ops cgroup_kf_ops = {
	.atomic_write_len	= PAGE_SIZE,
	.open			= cgroup_file_open,
	.release		= cgroup_file_release,
	.write			= cgroup_file_write,
	.seq_start		= cgroup_seqfile_start,
	.seq_next		= cgroup_seqfile_next,
	.seq_stop		= cgroup_seqfile_stop,
	.seq_show		= cgroup_seqfile_show,
};

/* set uid and gid of cgroup dirs and files to that of the creator */
static int cgroup_kn_set_ugid(struct kernfs_node *kn)
{
	struct iattr iattr = { .ia_valid = ATTR_UID | ATTR_GID,
			       .ia_uid = current_fsuid(),
			       .ia_gid = current_fsgid(), };

	if (uid_eq(iattr.ia_uid, GLOBAL_ROOT_UID) &&
	    gid_eq(iattr.ia_gid, GLOBAL_ROOT_GID))
		return 0;

	return kernfs_setattr(kn, &iattr);
}

static int cgroup_add_file(struct cgroup_subsys_state *css, struct cgroup *cgrp,
			   struct cftype *cft)
{
	char name[CGROUP_FILE_NAME_MAX];
	struct kernfs_node *kn;
	struct lock_class_key *key = NULL;
	int ret;

#ifdef CONFIG_DEBUG_LOCK_ALLOC
	key = &cft->lockdep_key;
#endif
	kn = __kernfs_create_file(cgrp->kn, cgroup_file_name(cgrp, cft, name),
				  cgroup_file_mode(cft), 0, cft->kf_ops, cft,
				  NULL, key);
	if (IS_ERR(kn))
		return PTR_ERR(kn);

	ret = cgroup_kn_set_ugid(kn);
	if (ret) {
		kernfs_remove(kn);
		return ret;
	}

	if (cft->file_offset) {
		struct cgroup_file *cfile = (void *)css + cft->file_offset;

		spin_lock_irq(&cgroup_file_kn_lock);
		cfile->kn = kn;
		spin_unlock_irq(&cgroup_file_kn_lock);
	}

	return 0;
}

/**
 * cgroup_addrm_files - add or remove files to a cgroup directory
 * @css: the target css
 * @cgrp: the target cgroup (usually css->cgroup)
 * @cfts: array of cftypes to be added
 * @is_add: whether to add or remove
 *
 * Depending on @is_add, add or remove files defined by @cfts on @cgrp.
 * For removals, this function never fails.
 */
static int cgroup_addrm_files(struct cgroup_subsys_state *css,
			      struct cgroup *cgrp, struct cftype cfts[],
			      bool is_add)
{
	struct cftype *cft, *cft_end = NULL;
	int ret = 0;

	lockdep_assert_held(&cgroup_mutex);

restart:
	for (cft = cfts; cft != cft_end && cft->name[0] != '\0'; cft++) {
		/* does cft->flags tell us to skip this file on @cgrp? */
		if ((cft->flags & __CFTYPE_ONLY_ON_DFL) && !cgroup_on_dfl(cgrp))
			continue;
		if ((cft->flags & __CFTYPE_NOT_ON_DFL) && cgroup_on_dfl(cgrp))
			continue;
		if ((cft->flags & CFTYPE_NOT_ON_ROOT) && !cgroup_parent(cgrp))
			continue;
		if ((cft->flags & CFTYPE_ONLY_ON_ROOT) && cgroup_parent(cgrp))
			continue;

		if (is_add) {
			ret = cgroup_add_file(css, cgrp, cft);
			if (ret) {
				pr_warn("%s: failed to add %s, err=%d\n",
					__func__, cft->name, ret);
				cft_end = cft;
				is_add = false;
				goto restart;
			}
		} else {
			cgroup_rm_file(cgrp, cft);
		}
	}
	return ret;
}

static int cgroup_apply_cftypes(struct cftype *cfts, bool is_add)
{
	struct cgroup_subsys *ss = cfts[0].ss;
	struct cgroup *root = &ss->root->cgrp;
	struct cgroup_subsys_state *css;
	int ret = 0;

	lockdep_assert_held(&cgroup_mutex);

	/* add/rm files for all cgroups created before */
	css_for_each_descendant_pre(css, cgroup_css(root, ss)) {
		struct cgroup *cgrp = css->cgroup;

		if (!(css->flags & CSS_VISIBLE))
			continue;

		ret = cgroup_addrm_files(css, cgrp, cfts, is_add);
		if (ret)
			break;
	}

	if (is_add && !ret)
		kernfs_activate(root->kn);
	return ret;
}

static void cgroup_exit_cftypes(struct cftype *cfts)
{
	struct cftype *cft;

	for (cft = cfts; cft->name[0] != '\0'; cft++) {
		/* free copy for custom atomic_write_len, see init_cftypes() */
		if (cft->max_write_len && cft->max_write_len != PAGE_SIZE)
			kfree(cft->kf_ops);
		cft->kf_ops = NULL;
		cft->ss = NULL;

		/* revert flags set by cgroup core while adding @cfts */
		cft->flags &= ~(__CFTYPE_ONLY_ON_DFL | __CFTYPE_NOT_ON_DFL);
	}
}

static int cgroup_init_cftypes(struct cgroup_subsys *ss, struct cftype *cfts)
{
	struct cftype *cft;

	for (cft = cfts; cft->name[0] != '\0'; cft++) {
		struct kernfs_ops *kf_ops;

		WARN_ON(cft->ss || cft->kf_ops);

		if (cft->seq_start)
			kf_ops = &cgroup_kf_ops;
		else
			kf_ops = &cgroup_kf_single_ops;

		/*
		 * Ugh... if @cft wants a custom max_write_len, we need to
		 * make a copy of kf_ops to set its atomic_write_len.
		 */
		if (cft->max_write_len && cft->max_write_len != PAGE_SIZE) {
			kf_ops = kmemdup(kf_ops, sizeof(*kf_ops), GFP_KERNEL);
			if (!kf_ops) {
				cgroup_exit_cftypes(cfts);
				return -ENOMEM;
			}
			kf_ops->atomic_write_len = cft->max_write_len;
		}

		cft->kf_ops = kf_ops;
		cft->ss = ss;
	}

	return 0;
}

static int cgroup_rm_cftypes_locked(struct cftype *cfts)
{
	lockdep_assert_held(&cgroup_mutex);

	if (!cfts || !cfts[0].ss)
		return -ENOENT;

	list_del(&cfts->node);
	cgroup_apply_cftypes(cfts, false);
	cgroup_exit_cftypes(cfts);
	return 0;
}

/**
 * cgroup_rm_cftypes - remove an array of cftypes from a subsystem
 * @cfts: zero-length name terminated array of cftypes
 *
 * Unregister @cfts.  Files described by @cfts are removed from all
 * existing cgroups and all future cgroups won't have them either.  This
 * function can be called anytime whether @cfts' subsys is attached or not.
 *
 * Returns 0 on successful unregistration, -ENOENT if @cfts is not
 * registered.
 */
int cgroup_rm_cftypes(struct cftype *cfts)
{
	int ret;

	mutex_lock(&cgroup_mutex);
	ret = cgroup_rm_cftypes_locked(cfts);
	mutex_unlock(&cgroup_mutex);
	return ret;
}

/**
 * cgroup_add_cftypes - add an array of cftypes to a subsystem
 * @ss: target cgroup subsystem
 * @cfts: zero-length name terminated array of cftypes
 *
 * Register @cfts to @ss.  Files described by @cfts are created for all
 * existing cgroups to which @ss is attached and all future cgroups will
 * have them too.  This function can be called anytime whether @ss is
 * attached or not.
 *
 * Returns 0 on successful registration, -errno on failure.  Note that this
 * function currently returns 0 as long as @cfts registration is successful
 * even if some file creation attempts on existing cgroups fail.
 */
static int cgroup_add_cftypes(struct cgroup_subsys *ss, struct cftype *cfts)
{
	int ret;

	if (!cgroup_ssid_enabled(ss->id))
		return 0;

	if (!cfts || cfts[0].name[0] == '\0')
		return 0;

	ret = cgroup_init_cftypes(ss, cfts);
	if (ret)
		return ret;

	mutex_lock(&cgroup_mutex);

	list_add_tail(&cfts->node, &ss->cfts);
	ret = cgroup_apply_cftypes(cfts, true);
	if (ret)
		cgroup_rm_cftypes_locked(cfts);

	mutex_unlock(&cgroup_mutex);
	return ret;
}

/**
 * cgroup_add_dfl_cftypes - add an array of cftypes for default hierarchy
 * @ss: target cgroup subsystem
 * @cfts: zero-length name terminated array of cftypes
 *
 * Similar to cgroup_add_cftypes() but the added files are only used for
 * the default hierarchy.
 */
int cgroup_add_dfl_cftypes(struct cgroup_subsys *ss, struct cftype *cfts)
{
	struct cftype *cft;

	for (cft = cfts; cft && cft->name[0] != '\0'; cft++)
		cft->flags |= __CFTYPE_ONLY_ON_DFL;
	return cgroup_add_cftypes(ss, cfts);
}

/**
 * cgroup_add_legacy_cftypes - add an array of cftypes for legacy hierarchies
 * @ss: target cgroup subsystem
 * @cfts: zero-length name terminated array of cftypes
 *
 * Similar to cgroup_add_cftypes() but the added files are only used for
 * the legacy hierarchies.
 */
int cgroup_add_legacy_cftypes(struct cgroup_subsys *ss, struct cftype *cfts)
{
	struct cftype *cft;

	for (cft = cfts; cft && cft->name[0] != '\0'; cft++)
		cft->flags |= __CFTYPE_NOT_ON_DFL;
	return cgroup_add_cftypes(ss, cfts);
}

/**
 * cgroup_file_notify - generate a file modified event for a cgroup_file
 * @cfile: target cgroup_file
 *
 * @cfile must have been obtained by setting cftype->file_offset.
 */
void cgroup_file_notify(struct cgroup_file *cfile)
{
	unsigned long flags;

	spin_lock_irqsave(&cgroup_file_kn_lock, flags);
	if (cfile->kn)
		kernfs_notify(cfile->kn);
	spin_unlock_irqrestore(&cgroup_file_kn_lock, flags);
}

/**
 * css_next_child - find the next child of a given css
 * @pos: the current position (%NULL to initiate traversal)
 * @parent: css whose children to walk
 *
 * This function returns the next child of @parent and should be called
 * under either cgroup_mutex or RCU read lock.  The only requirement is
 * that @parent and @pos are accessible.  The next sibling is guaranteed to
 * be returned regardless of their states.
 *
 * If a subsystem synchronizes ->css_online() and the start of iteration, a
 * css which finished ->css_online() is guaranteed to be visible in the
 * future iterations and will stay visible until the last reference is put.
 * A css which hasn't finished ->css_online() or already finished
 * ->css_offline() may show up during traversal.  It's each subsystem's
 * responsibility to synchronize against on/offlining.
 */
struct cgroup_subsys_state *css_next_child(struct cgroup_subsys_state *pos,
					   struct cgroup_subsys_state *parent)
{
	struct cgroup_subsys_state *next;

	cgroup_assert_mutex_or_rcu_locked();

	/*
	 * @pos could already have been unlinked from the sibling list.
	 * Once a cgroup is removed, its ->sibling.next is no longer
	 * updated when its next sibling changes.  CSS_RELEASED is set when
	 * @pos is taken off list, at which time its next pointer is valid,
	 * and, as releases are serialized, the one pointed to by the next
	 * pointer is guaranteed to not have started release yet.  This
	 * implies that if we observe !CSS_RELEASED on @pos in this RCU
	 * critical section, the one pointed to by its next pointer is
	 * guaranteed to not have finished its RCU grace period even if we
	 * have dropped rcu_read_lock() inbetween iterations.
	 *
	 * If @pos has CSS_RELEASED set, its next pointer can't be
	 * dereferenced; however, as each css is given a monotonically
	 * increasing unique serial number and always appended to the
	 * sibling list, the next one can be found by walking the parent's
	 * children until the first css with higher serial number than
	 * @pos's.  While this path can be slower, it happens iff iteration
	 * races against release and the race window is very small.
	 */
	if (!pos) {
		next = list_entry_rcu(parent->children.next, struct cgroup_subsys_state, sibling);
	} else if (likely(!(pos->flags & CSS_RELEASED))) {
		next = list_entry_rcu(pos->sibling.next, struct cgroup_subsys_state, sibling);
	} else {
		list_for_each_entry_rcu(next, &parent->children, sibling)
			if (next->serial_nr > pos->serial_nr)
				break;
	}

	/*
	 * @next, if not pointing to the head, can be dereferenced and is
	 * the next sibling.
	 */
	if (&next->sibling != &parent->children)
		return next;
	return NULL;
}

/**
 * css_next_descendant_pre - find the next descendant for pre-order walk
 * @pos: the current position (%NULL to initiate traversal)
 * @root: css whose descendants to walk
 *
 * To be used by css_for_each_descendant_pre().  Find the next descendant
 * to visit for pre-order traversal of @root's descendants.  @root is
 * included in the iteration and the first node to be visited.
 *
 * While this function requires cgroup_mutex or RCU read locking, it
 * doesn't require the whole traversal to be contained in a single critical
 * section.  This function will return the correct next descendant as long
 * as both @pos and @root are accessible and @pos is a descendant of @root.
 *
 * If a subsystem synchronizes ->css_online() and the start of iteration, a
 * css which finished ->css_online() is guaranteed to be visible in the
 * future iterations and will stay visible until the last reference is put.
 * A css which hasn't finished ->css_online() or already finished
 * ->css_offline() may show up during traversal.  It's each subsystem's
 * responsibility to synchronize against on/offlining.
 */
struct cgroup_subsys_state *
css_next_descendant_pre(struct cgroup_subsys_state *pos,
			struct cgroup_subsys_state *root)
{
	struct cgroup_subsys_state *next;

	cgroup_assert_mutex_or_rcu_locked();

	/* if first iteration, visit @root */
	if (!pos)
		return root;

	/* visit the first child if exists */
	next = css_next_child(NULL, pos);
	if (next)
		return next;

	/* no child, visit my or the closest ancestor's next sibling */
	while (pos != root) {
		next = css_next_child(pos, pos->parent);
		if (next)
			return next;
		pos = pos->parent;
	}

	return NULL;
}

/**
 * css_rightmost_descendant - return the rightmost descendant of a css
 * @pos: css of interest
 *
 * Return the rightmost descendant of @pos.  If there's no descendant, @pos
 * is returned.  This can be used during pre-order traversal to skip
 * subtree of @pos.
 *
 * While this function requires cgroup_mutex or RCU read locking, it
 * doesn't require the whole traversal to be contained in a single critical
 * section.  This function will return the correct rightmost descendant as
 * long as @pos is accessible.
 */
struct cgroup_subsys_state *
css_rightmost_descendant(struct cgroup_subsys_state *pos)
{
	struct cgroup_subsys_state *last, *tmp;

	cgroup_assert_mutex_or_rcu_locked();

	do {
		last = pos;
		/* ->prev isn't RCU safe, walk ->next till the end */
		pos = NULL;
		css_for_each_child(tmp, last)
			pos = tmp;
	} while (pos);

	return last;
}

static struct cgroup_subsys_state *
css_leftmost_descendant(struct cgroup_subsys_state *pos)
{
	struct cgroup_subsys_state *last;

	do {
		last = pos;
		pos = css_next_child(NULL, pos);
	} while (pos);

	return last;
}

/**
 * css_next_descendant_post - find the next descendant for post-order walk
 * @pos: the current position (%NULL to initiate traversal)
 * @root: css whose descendants to walk
 *
 * To be used by css_for_each_descendant_post().  Find the next descendant
 * to visit for post-order traversal of @root's descendants.  @root is
 * included in the iteration and the last node to be visited.
 *
 * While this function requires cgroup_mutex or RCU read locking, it
 * doesn't require the whole traversal to be contained in a single critical
 * section.  This function will return the correct next descendant as long
 * as both @pos and @cgroup are accessible and @pos is a descendant of
 * @cgroup.
 *
 * If a subsystem synchronizes ->css_online() and the start of iteration, a
 * css which finished ->css_online() is guaranteed to be visible in the
 * future iterations and will stay visible until the last reference is put.
 * A css which hasn't finished ->css_online() or already finished
 * ->css_offline() may show up during traversal.  It's each subsystem's
 * responsibility to synchronize against on/offlining.
 */
struct cgroup_subsys_state *
css_next_descendant_post(struct cgroup_subsys_state *pos,
			 struct cgroup_subsys_state *root)
{
	struct cgroup_subsys_state *next;

	cgroup_assert_mutex_or_rcu_locked();

	/* if first iteration, visit leftmost descendant which may be @root */
	if (!pos)
		return css_leftmost_descendant(root);

	/* if we visited @root, we're done */
	if (pos == root)
		return NULL;

	/* if there's an unvisited sibling, visit its leftmost descendant */
	next = css_next_child(pos, pos->parent);
	if (next)
		return css_leftmost_descendant(next);

	/* no sibling left, visit parent */
	return pos->parent;
}

/**
 * css_has_online_children - does a css have online children
 * @css: the target css
 *
 * Returns %true if @css has any online children; otherwise, %false.  This
 * function can be called from any context but the caller is responsible
 * for synchronizing against on/offlining as necessary.
 */
bool css_has_online_children(struct cgroup_subsys_state *css)
{
	struct cgroup_subsys_state *child;
	bool ret = false;

	rcu_read_lock();
	css_for_each_child(child, css) {
		if (child->flags & CSS_ONLINE) {
			ret = true;
			break;
		}
	}
	rcu_read_unlock();
	return ret;
}

static struct css_set *css_task_iter_next_css_set(struct css_task_iter *it)
{
	struct list_head *l;
	struct cgrp_cset_link *link;
	struct css_set *cset;

	lockdep_assert_held(&css_set_lock);

	/* find the next threaded cset */
	if (it->tcset_pos) {
		l = it->tcset_pos->next;

		if (l != it->tcset_head) {
			it->tcset_pos = l;
			return container_of(l, struct css_set,
					    threaded_csets_node);
		}

		it->tcset_pos = NULL;
	}

	/* find the next cset */
	l = it->cset_pos;
	l = l->next;
	if (l == it->cset_head) {
		it->cset_pos = NULL;
		return NULL;
	}

	if (it->ss) {
		cset = container_of(l, struct css_set, e_cset_node[it->ss->id]);
	} else {
		link = list_entry(l, struct cgrp_cset_link, cset_link);
		cset = link->cset;
	}

	it->cset_pos = l;

	/* initialize threaded css_set walking */
	if (it->flags & CSS_TASK_ITER_THREADED) {
		if (it->cur_dcset)
			put_css_set_locked(it->cur_dcset);
		it->cur_dcset = cset;
		get_css_set(cset);

		it->tcset_head = &cset->threaded_csets;
		it->tcset_pos = &cset->threaded_csets;
	}

	return cset;
}

/**
 * css_task_iter_advance_css_set - advance a task itererator to the next css_set
 * @it: the iterator to advance
 *
 * Advance @it to the next css_set to walk.
 */
static void css_task_iter_advance_css_set(struct css_task_iter *it)
{
	struct css_set *cset;

	lockdep_assert_held(&css_set_lock);

	/* Advance to the next non-empty css_set */
	do {
		cset = css_task_iter_next_css_set(it);
		if (!cset) {
			it->task_pos = NULL;
			return;
		}
	} while (!css_set_populated(cset));

	if (!list_empty(&cset->tasks))
		it->task_pos = cset->tasks.next;
	else
		it->task_pos = cset->mg_tasks.next;

	it->tasks_head = &cset->tasks;
	it->mg_tasks_head = &cset->mg_tasks;

	/*
	 * We don't keep css_sets locked across iteration steps and thus
	 * need to take steps to ensure that iteration can be resumed after
	 * the lock is re-acquired.  Iteration is performed at two levels -
	 * css_sets and tasks in them.
	 *
	 * Once created, a css_set never leaves its cgroup lists, so a
	 * pinned css_set is guaranteed to stay put and we can resume
	 * iteration afterwards.
	 *
	 * Tasks may leave @cset across iteration steps.  This is resolved
	 * by registering each iterator with the css_set currently being
	 * walked and making css_set_move_task() advance iterators whose
	 * next task is leaving.
	 */
	if (it->cur_cset) {
		list_del(&it->iters_node);
		put_css_set_locked(it->cur_cset);
	}
	get_css_set(cset);
	it->cur_cset = cset;
	list_add(&it->iters_node, &cset->task_iters);
}

static void css_task_iter_advance(struct css_task_iter *it)
{
	struct list_head *l = it->task_pos;

	lockdep_assert_held(&css_set_lock);
	WARN_ON_ONCE(!l);

repeat:
	/*
	 * Advance iterator to find next entry.  cset->tasks is consumed
	 * first and then ->mg_tasks.  After ->mg_tasks, we move onto the
	 * next cset.
	 */
	l = l->next;

	if (l == it->tasks_head)
		l = it->mg_tasks_head->next;

	if (l == it->mg_tasks_head)
		css_task_iter_advance_css_set(it);
	else
		it->task_pos = l;

	/* if PROCS, skip over tasks which aren't group leaders */
	if ((it->flags & CSS_TASK_ITER_PROCS) && it->task_pos &&
	    !thread_group_leader(list_entry(it->task_pos, struct task_struct,
					    cg_list)))
		goto repeat;
}

/**
 * css_task_iter_start - initiate task iteration
 * @css: the css to walk tasks of
 * @flags: CSS_TASK_ITER_* flags
 * @it: the task iterator to use
 *
 * Initiate iteration through the tasks of @css.  The caller can call
 * css_task_iter_next() to walk through the tasks until the function
 * returns NULL.  On completion of iteration, css_task_iter_end() must be
 * called.
 */
void css_task_iter_start(struct cgroup_subsys_state *css, unsigned int flags,
			 struct css_task_iter *it)
{
	/* no one should try to iterate before mounting cgroups */
	WARN_ON_ONCE(!use_task_css_set_links);

	memset(it, 0, sizeof(*it));

	spin_lock_irq(&css_set_lock);

	it->ss = css->ss;
	it->flags = flags;

	if (it->ss)
		it->cset_pos = &css->cgroup->e_csets[css->ss->id];
	else
		it->cset_pos = &css->cgroup->cset_links;

	it->cset_head = it->cset_pos;

	css_task_iter_advance_css_set(it);

	spin_unlock_irq(&css_set_lock);
}

/**
 * css_task_iter_next - return the next task for the iterator
 * @it: the task iterator being iterated
 *
 * The "next" function for task iteration.  @it should have been
 * initialized via css_task_iter_start().  Returns NULL when the iteration
 * reaches the end.
 */
struct task_struct *css_task_iter_next(struct css_task_iter *it)
{
	if (it->cur_task) {
		put_task_struct(it->cur_task);
		it->cur_task = NULL;
	}

	spin_lock_irq(&css_set_lock);

	if (it->task_pos) {
		it->cur_task = list_entry(it->task_pos, struct task_struct,
					  cg_list);
		get_task_struct(it->cur_task);
		css_task_iter_advance(it);
	}

	spin_unlock_irq(&css_set_lock);

	return it->cur_task;
}

/**
 * css_task_iter_end - finish task iteration
 * @it: the task iterator to finish
 *
 * Finish task iteration started by css_task_iter_start().
 */
void css_task_iter_end(struct css_task_iter *it)
{
	if (it->cur_cset) {
		spin_lock_irq(&css_set_lock);
		list_del(&it->iters_node);
		put_css_set_locked(it->cur_cset);
		spin_unlock_irq(&css_set_lock);
	}

	if (it->cur_dcset)
		put_css_set(it->cur_dcset);

	if (it->cur_task)
		put_task_struct(it->cur_task);
}

static void cgroup_procs_release(struct kernfs_open_file *of)
{
	if (of->priv) {
		css_task_iter_end(of->priv);
		kfree(of->priv);
	}
}

static void *cgroup_procs_next(struct seq_file *s, void *v, loff_t *pos)
{
	struct kernfs_open_file *of = s->private;
	struct css_task_iter *it = of->priv;

	return css_task_iter_next(it);
}

static void *__cgroup_procs_start(struct seq_file *s, loff_t *pos,
				  unsigned int iter_flags)
{
	struct kernfs_open_file *of = s->private;
	struct cgroup *cgrp = seq_css(s)->cgroup;
	struct css_task_iter *it = of->priv;

	/*
	 * When a seq_file is seeked, it's always traversed sequentially
	 * from position 0, so we can simply keep iterating on !0 *pos.
	 */
	if (!it) {
		if (WARN_ON_ONCE((*pos)++))
			return ERR_PTR(-EINVAL);

		it = kzalloc(sizeof(*it), GFP_KERNEL);
		if (!it)
			return ERR_PTR(-ENOMEM);
		of->priv = it;
		css_task_iter_start(&cgrp->self, iter_flags, it);
	} else if (!(*pos)++) {
		css_task_iter_end(it);
		css_task_iter_start(&cgrp->self, iter_flags, it);
	}

	return cgroup_procs_next(s, NULL, NULL);
}

static void *cgroup_procs_start(struct seq_file *s, loff_t *pos)
{
	struct cgroup *cgrp = seq_css(s)->cgroup;

	/*
	 * All processes of a threaded subtree belong to the domain cgroup
	 * of the subtree.  Only threads can be distributed across the
	 * subtree.  Reject reads on cgroup.procs in the subtree proper.
	 * They're always empty anyway.
	 */
	if (cgroup_is_threaded(cgrp))
		return ERR_PTR(-EOPNOTSUPP);

	return __cgroup_procs_start(s, pos, CSS_TASK_ITER_PROCS |
					    CSS_TASK_ITER_THREADED);
}

static int cgroup_procs_show(struct seq_file *s, void *v)
{
	seq_printf(s, "%d\n", task_pid_vnr(v));
	return 0;
}

static int cgroup_procs_write_permission(struct cgroup *src_cgrp,
					 struct cgroup *dst_cgrp,
					 struct super_block *sb)
{
	struct cgroup_namespace *ns = current->nsproxy->cgroup_ns;
	struct cgroup *com_cgrp = src_cgrp;
	struct inode *inode;
	int ret;

	lockdep_assert_held(&cgroup_mutex);

	/* find the common ancestor */
	while (!cgroup_is_descendant(dst_cgrp, com_cgrp))
		com_cgrp = cgroup_parent(com_cgrp);

	/* %current should be authorized to migrate to the common ancestor */
	inode = kernfs_get_inode(sb, com_cgrp->procs_file.kn);
	if (!inode)
		return -ENOMEM;

	ret = inode_permission(inode, MAY_WRITE);
	iput(inode);
	if (ret)
		return ret;

	/*
	 * If namespaces are delegation boundaries, %current must be able
	 * to see both source and destination cgroups from its namespace.
	 */
	if ((cgrp_dfl_root.flags & CGRP_ROOT_NS_DELEGATE) &&
	    (!cgroup_is_descendant(src_cgrp, ns->root_cset->dfl_cgrp) ||
	     !cgroup_is_descendant(dst_cgrp, ns->root_cset->dfl_cgrp)))
		return -ENOENT;

	return 0;
}

static ssize_t cgroup_procs_write(struct kernfs_open_file *of,
				  char *buf, size_t nbytes, loff_t off)
{
	struct cgroup *src_cgrp, *dst_cgrp;
	struct task_struct *task;
	ssize_t ret;

	dst_cgrp = cgroup_kn_lock_live(of->kn, false);
	if (!dst_cgrp)
		return -ENODEV;

	task = cgroup_procs_write_start(buf, true);
	ret = PTR_ERR_OR_ZERO(task);
	if (ret)
		goto out_unlock;

	/* find the source cgroup */
	spin_lock_irq(&css_set_lock);
	src_cgrp = task_cgroup_from_root(task, &cgrp_dfl_root);
	spin_unlock_irq(&css_set_lock);

	ret = cgroup_procs_write_permission(src_cgrp, dst_cgrp,
					    of->file->f_path.dentry->d_sb);
	if (ret)
		goto out_finish;

	ret = cgroup_attach_task(dst_cgrp, task, true);

out_finish:
	cgroup_procs_write_finish(task);
out_unlock:
	cgroup_kn_unlock(of->kn);

	return ret ?: nbytes;
}

static void *cgroup_threads_start(struct seq_file *s, loff_t *pos)
{
	return __cgroup_procs_start(s, pos, 0);
}

static ssize_t cgroup_threads_write(struct kernfs_open_file *of,
				    char *buf, size_t nbytes, loff_t off)
{
	struct cgroup *src_cgrp, *dst_cgrp;
	struct task_struct *task;
	ssize_t ret;

	buf = strstrip(buf);

	dst_cgrp = cgroup_kn_lock_live(of->kn, false);
	if (!dst_cgrp)
		return -ENODEV;

	task = cgroup_procs_write_start(buf, false);
	ret = PTR_ERR_OR_ZERO(task);
	if (ret)
		goto out_unlock;

	/* find the source cgroup */
	spin_lock_irq(&css_set_lock);
	src_cgrp = task_cgroup_from_root(task, &cgrp_dfl_root);
	spin_unlock_irq(&css_set_lock);

	/* thread migrations follow the cgroup.procs delegation rule */
	ret = cgroup_procs_write_permission(src_cgrp, dst_cgrp,
					    of->file->f_path.dentry->d_sb);
	if (ret)
		goto out_finish;

	/* and must be contained in the same domain */
	ret = -EOPNOTSUPP;
	if (src_cgrp->dom_cgrp != dst_cgrp->dom_cgrp)
		goto out_finish;

	ret = cgroup_attach_task(dst_cgrp, task, false);

out_finish:
	cgroup_procs_write_finish(task);
out_unlock:
	cgroup_kn_unlock(of->kn);

	return ret ?: nbytes;
}

/* cgroup core interface files for the default hierarchy */
static struct cftype cgroup_base_files[] = {
	{
		.name = "cgroup.type",
		.flags = CFTYPE_NOT_ON_ROOT,
		.seq_show = cgroup_type_show,
		.write = cgroup_type_write,
	},
	{
		.name = "cgroup.procs",
		.flags = CFTYPE_NS_DELEGATABLE,
		.file_offset = offsetof(struct cgroup, procs_file),
		.release = cgroup_procs_release,
		.seq_start = cgroup_procs_start,
		.seq_next = cgroup_procs_next,
		.seq_show = cgroup_procs_show,
		.write = cgroup_procs_write,
	},
	{
		.name = "cgroup.threads",
		.release = cgroup_procs_release,
		.seq_start = cgroup_threads_start,
		.seq_next = cgroup_procs_next,
		.seq_show = cgroup_procs_show,
		.write = cgroup_threads_write,
	},
	{
		.name = "cgroup.controllers",
		.seq_show = cgroup_controllers_show,
	},
	{
		.name = "cgroup.subtree_control",
		.flags = CFTYPE_NS_DELEGATABLE,
		.seq_show = cgroup_subtree_control_show,
		.write = cgroup_subtree_control_write,
	},
	{
		.name = "cgroup.events",
		.flags = CFTYPE_NOT_ON_ROOT,
		.file_offset = offsetof(struct cgroup, events_file),
		.seq_show = cgroup_events_show,
	},
	{
		.name = "cgroup.max.descendants",
		.seq_show = cgroup_max_descendants_show,
		.write = cgroup_max_descendants_write,
	},
	{
		.name = "cgroup.max.depth",
		.seq_show = cgroup_max_depth_show,
		.write = cgroup_max_depth_write,
	},
	{
		.name = "cgroup.stat",
		.seq_show = cgroup_stat_show,
	},
	{ }	/* terminate */
};

/*
 * css destruction is four-stage process.
 *
 * 1. Destruction starts.  Killing of the percpu_ref is initiated.
 *    Implemented in kill_css().
 *
 * 2. When the percpu_ref is confirmed to be visible as killed on all CPUs
 *    and thus css_tryget_online() is guaranteed to fail, the css can be
 *    offlined by invoking offline_css().  After offlining, the base ref is
 *    put.  Implemented in css_killed_work_fn().
 *
 * 3. When the percpu_ref reaches zero, the only possible remaining
 *    accessors are inside RCU read sections.  css_release() schedules the
 *    RCU callback.
 *
 * 4. After the grace period, the css can be freed.  Implemented in
 *    css_free_work_fn().
 *
 * It is actually hairier because both step 2 and 4 require process context
 * and thus involve punting to css->destroy_work adding two additional
 * steps to the already complex sequence.
 */
static void css_free_work_fn(struct work_struct *work)
{
	struct cgroup_subsys_state *css =
		container_of(work, struct cgroup_subsys_state, destroy_work);
	struct cgroup_subsys *ss = css->ss;
	struct cgroup *cgrp = css->cgroup;

	percpu_ref_exit(&css->refcnt);

	if (ss) {
		/* css free path */
		struct cgroup_subsys_state *parent = css->parent;
		int id = css->id;

		ss->css_free(css);
		cgroup_idr_remove(&ss->css_idr, id);
		cgroup_put(cgrp);

		if (parent)
			css_put(parent);
	} else {
		/* cgroup free path */
		atomic_dec(&cgrp->root->nr_cgrps);
		cgroup1_pidlist_destroy_all(cgrp);
		cancel_work_sync(&cgrp->release_agent_work);

		if (cgroup_parent(cgrp)) {
			/*
			 * We get a ref to the parent, and put the ref when
			 * this cgroup is being freed, so it's guaranteed
			 * that the parent won't be destroyed before its
			 * children.
			 */
			cgroup_put(cgroup_parent(cgrp));
			kernfs_put(cgrp->kn);
			kfree(cgrp);
		} else {
			/*
			 * This is root cgroup's refcnt reaching zero,
			 * which indicates that the root should be
			 * released.
			 */
			cgroup_destroy_root(cgrp->root);
		}
	}
}

static void css_free_rcu_fn(struct rcu_head *rcu_head)
{
	struct cgroup_subsys_state *css =
		container_of(rcu_head, struct cgroup_subsys_state, rcu_head);

	INIT_WORK(&css->destroy_work, css_free_work_fn);
	queue_work(cgroup_destroy_wq, &css->destroy_work);
}

static void css_release_work_fn(struct work_struct *work)
{
	struct cgroup_subsys_state *css =
		container_of(work, struct cgroup_subsys_state, destroy_work);
	struct cgroup_subsys *ss = css->ss;
	struct cgroup *cgrp = css->cgroup;

	mutex_lock(&cgroup_mutex);

	css->flags |= CSS_RELEASED;
	list_del_rcu(&css->sibling);

	if (ss) {
		/* css release path */
		cgroup_idr_replace(&ss->css_idr, NULL, css->id);
		if (ss->css_released)
			ss->css_released(css);
	} else {
		struct cgroup *tcgrp;

		/* cgroup release path */
		trace_cgroup_release(cgrp);

		for (tcgrp = cgroup_parent(cgrp); tcgrp;
		     tcgrp = cgroup_parent(tcgrp))
			tcgrp->nr_dying_descendants--;

		cgroup_idr_remove(&cgrp->root->cgroup_idr, cgrp->id);
		cgrp->id = -1;

		/*
		 * There are two control paths which try to determine
		 * cgroup from dentry without going through kernfs -
		 * cgroupstats_build() and css_tryget_online_from_dir().
		 * Those are supported by RCU protecting clearing of
		 * cgrp->kn->priv backpointer.
		 */
		if (cgrp->kn)
			RCU_INIT_POINTER(*(void __rcu __force **)&cgrp->kn->priv,
					 NULL);

		cgroup_bpf_put(cgrp);
	}

	mutex_unlock(&cgroup_mutex);

	call_rcu(&css->rcu_head, css_free_rcu_fn);
}

static void css_release(struct percpu_ref *ref)
{
	struct cgroup_subsys_state *css =
		container_of(ref, struct cgroup_subsys_state, refcnt);

	INIT_WORK(&css->destroy_work, css_release_work_fn);
	queue_work(cgroup_destroy_wq, &css->destroy_work);
}

static void init_and_link_css(struct cgroup_subsys_state *css,
			      struct cgroup_subsys *ss, struct cgroup *cgrp)
{
	lockdep_assert_held(&cgroup_mutex);

	cgroup_get_live(cgrp);

	memset(css, 0, sizeof(*css));
	css->cgroup = cgrp;
	css->ss = ss;
	css->id = -1;
	INIT_LIST_HEAD(&css->sibling);
	INIT_LIST_HEAD(&css->children);
	css->serial_nr = css_serial_nr_next++;
	atomic_set(&css->online_cnt, 0);

	if (cgroup_parent(cgrp)) {
		css->parent = cgroup_css(cgroup_parent(cgrp), ss);
		css_get(css->parent);
	}

	BUG_ON(cgroup_css(cgrp, ss));
}

/* invoke ->css_online() on a new CSS and mark it online if successful */
static int online_css(struct cgroup_subsys_state *css)
{
	struct cgroup_subsys *ss = css->ss;
	int ret = 0;

	lockdep_assert_held(&cgroup_mutex);

	if (ss->css_online)
		ret = ss->css_online(css);
	if (!ret) {
		css->flags |= CSS_ONLINE;
		rcu_assign_pointer(css->cgroup->subsys[ss->id], css);

		atomic_inc(&css->online_cnt);
		if (css->parent)
			atomic_inc(&css->parent->online_cnt);
	}
	return ret;
}

/* if the CSS is online, invoke ->css_offline() on it and mark it offline */
static void offline_css(struct cgroup_subsys_state *css)
{
	struct cgroup_subsys *ss = css->ss;

	lockdep_assert_held(&cgroup_mutex);

	if (!(css->flags & CSS_ONLINE))
		return;

	if (ss->css_offline)
		ss->css_offline(css);

	css->flags &= ~CSS_ONLINE;
	RCU_INIT_POINTER(css->cgroup->subsys[ss->id], NULL);

	wake_up_all(&css->cgroup->offline_waitq);
}

/**
 * css_create - create a cgroup_subsys_state
 * @cgrp: the cgroup new css will be associated with
 * @ss: the subsys of new css
 *
 * Create a new css associated with @cgrp - @ss pair.  On success, the new
 * css is online and installed in @cgrp.  This function doesn't create the
 * interface files.  Returns 0 on success, -errno on failure.
 */
static struct cgroup_subsys_state *css_create(struct cgroup *cgrp,
					      struct cgroup_subsys *ss)
{
	struct cgroup *parent = cgroup_parent(cgrp);
	struct cgroup_subsys_state *parent_css = cgroup_css(parent, ss);
	struct cgroup_subsys_state *css;
	int err;

	lockdep_assert_held(&cgroup_mutex);

	css = ss->css_alloc(parent_css);
	if (!css)
		css = ERR_PTR(-ENOMEM);
	if (IS_ERR(css))
		return css;

	init_and_link_css(css, ss, cgrp);

	err = percpu_ref_init(&css->refcnt, css_release, 0, GFP_KERNEL);
	if (err)
		goto err_free_css;

	err = cgroup_idr_alloc(&ss->css_idr, NULL, 2, 0, GFP_KERNEL);
	if (err < 0)
		goto err_free_css;
	css->id = err;

	/* @css is ready to be brought online now, make it visible */
	list_add_tail_rcu(&css->sibling, &parent_css->children);
	cgroup_idr_replace(&ss->css_idr, css, css->id);

	err = online_css(css);
	if (err)
		goto err_list_del;

	if (ss->broken_hierarchy && !ss->warned_broken_hierarchy &&
	    cgroup_parent(parent)) {
		pr_warn("%s (%d) created nested cgroup for controller \"%s\" which has incomplete hierarchy support. Nested cgroups may change behavior in the future.\n",
			current->comm, current->pid, ss->name);
		if (!strcmp(ss->name, "memory"))
			pr_warn("\"memory\" requires setting use_hierarchy to 1 on the root\n");
		ss->warned_broken_hierarchy = true;
	}

	return css;

err_list_del:
	list_del_rcu(&css->sibling);
err_free_css:
	call_rcu(&css->rcu_head, css_free_rcu_fn);
	return ERR_PTR(err);
}

/*
 * The returned cgroup is fully initialized including its control mask, but
 * it isn't associated with its kernfs_node and doesn't have the control
 * mask applied.
 */
static struct cgroup *cgroup_create(struct cgroup *parent)
{
	struct cgroup_root *root = parent->root;
	struct cgroup *cgrp, *tcgrp;
	int level = parent->level + 1;
	int ret;

	/* allocate the cgroup and its ID, 0 is reserved for the root */
	cgrp = kzalloc(sizeof(*cgrp) +
		       sizeof(cgrp->ancestor_ids[0]) * (level + 1), GFP_KERNEL);
	if (!cgrp)
		return ERR_PTR(-ENOMEM);

	ret = percpu_ref_init(&cgrp->self.refcnt, css_release, 0, GFP_KERNEL);
	if (ret)
		goto out_free_cgrp;

	/*
	 * Temporarily set the pointer to NULL, so idr_find() won't return
	 * a half-baked cgroup.
	 */
	cgrp->id = cgroup_idr_alloc(&root->cgroup_idr, NULL, 2, 0, GFP_KERNEL);
	if (cgrp->id < 0) {
		ret = -ENOMEM;
		goto out_cancel_ref;
	}

	init_cgroup_housekeeping(cgrp);

	cgrp->self.parent = &parent->self;
	cgrp->root = root;
	cgrp->level = level;

	for (tcgrp = cgrp; tcgrp; tcgrp = cgroup_parent(tcgrp)) {
		cgrp->ancestor_ids[tcgrp->level] = tcgrp->id;

		if (tcgrp != cgrp)
			tcgrp->nr_descendants++;
	}

	if (notify_on_release(parent))
		set_bit(CGRP_NOTIFY_ON_RELEASE, &cgrp->flags);

	if (test_bit(CGRP_CPUSET_CLONE_CHILDREN, &parent->flags))
		set_bit(CGRP_CPUSET_CLONE_CHILDREN, &cgrp->flags);

	cgrp->self.serial_nr = css_serial_nr_next++;

	/* allocation complete, commit to creation */
	list_add_tail_rcu(&cgrp->self.sibling, &cgroup_parent(cgrp)->self.children);
	atomic_inc(&root->nr_cgrps);
	cgroup_get_live(parent);

	/*
	 * @cgrp is now fully operational.  If something fails after this
	 * point, it'll be released via the normal destruction path.
	 */
	cgroup_idr_replace(&root->cgroup_idr, cgrp, cgrp->id);

	/*
	 * On the default hierarchy, a child doesn't automatically inherit
	 * subtree_control from the parent.  Each is configured manually.
	 */
	if (!cgroup_on_dfl(cgrp))
		cgrp->subtree_control = cgroup_control(cgrp);

	if (parent)
		cgroup_bpf_inherit(cgrp, parent);

	cgroup_propagate_control(cgrp);

	return cgrp;

out_cancel_ref:
	percpu_ref_exit(&cgrp->self.refcnt);
out_free_cgrp:
	kfree(cgrp);
	return ERR_PTR(ret);
}

static bool cgroup_check_hierarchy_limits(struct cgroup *parent)
{
	struct cgroup *cgroup;
	int ret = false;
	int level = 1;

	lockdep_assert_held(&cgroup_mutex);

	for (cgroup = parent; cgroup; cgroup = cgroup_parent(cgroup)) {
		if (cgroup->nr_descendants >= cgroup->max_descendants)
			goto fail;

		if (level > cgroup->max_depth)
			goto fail;

		level++;
	}

	ret = true;
fail:
	return ret;
}

int cgroup_mkdir(struct kernfs_node *parent_kn, const char *name, umode_t mode)
{
	struct cgroup *parent, *cgrp;
	struct kernfs_node *kn;
	int ret;

	/* do not accept '\n' to prevent making /proc/<pid>/cgroup unparsable */
	if (strchr(name, '\n'))
		return -EINVAL;

	parent = cgroup_kn_lock_live(parent_kn, false);
	if (!parent)
		return -ENODEV;

	if (!cgroup_check_hierarchy_limits(parent)) {
		ret = -EAGAIN;
		goto out_unlock;
	}

	cgrp = cgroup_create(parent);
	if (IS_ERR(cgrp)) {
		ret = PTR_ERR(cgrp);
		goto out_unlock;
	}

	/* create the directory */
	kn = kernfs_create_dir(parent->kn, name, mode, cgrp);
	if (IS_ERR(kn)) {
		ret = PTR_ERR(kn);
		goto out_destroy;
	}
	cgrp->kn = kn;

	/*
	 * This extra ref will be put in cgroup_free_fn() and guarantees
	 * that @cgrp->kn is always accessible.
	 */
	kernfs_get(kn);

	ret = cgroup_kn_set_ugid(kn);
	if (ret)
		goto out_destroy;

	ret = css_populate_dir(&cgrp->self);
	if (ret)
		goto out_destroy;

	ret = cgroup_apply_control_enable(cgrp);
	if (ret)
		goto out_destroy;

	trace_cgroup_mkdir(cgrp);

	/* let's create and online css's */
	kernfs_activate(kn);

	ret = 0;
	goto out_unlock;

out_destroy:
	cgroup_destroy_locked(cgrp);
out_unlock:
	cgroup_kn_unlock(parent_kn);
	return ret;
}

/*
 * This is called when the refcnt of a css is confirmed to be killed.
 * css_tryget_online() is now guaranteed to fail.  Tell the subsystem to
 * initate destruction and put the css ref from kill_css().
 */
static void css_killed_work_fn(struct work_struct *work)
{
	struct cgroup_subsys_state *css =
		container_of(work, struct cgroup_subsys_state, destroy_work);

	mutex_lock(&cgroup_mutex);

	do {
		offline_css(css);
		css_put(css);
		/* @css can't go away while we're holding cgroup_mutex */
		css = css->parent;
	} while (css && atomic_dec_and_test(&css->online_cnt));

	mutex_unlock(&cgroup_mutex);
}

/* css kill confirmation processing requires process context, bounce */
static void css_killed_ref_fn(struct percpu_ref *ref)
{
	struct cgroup_subsys_state *css =
		container_of(ref, struct cgroup_subsys_state, refcnt);

	if (atomic_dec_and_test(&css->online_cnt)) {
		INIT_WORK(&css->destroy_work, css_killed_work_fn);
		queue_work(cgroup_destroy_wq, &css->destroy_work);
	}
}

/**
 * kill_css - destroy a css
 * @css: css to destroy
 *
 * This function initiates destruction of @css by removing cgroup interface
 * files and putting its base reference.  ->css_offline() will be invoked
 * asynchronously once css_tryget_online() is guaranteed to fail and when
 * the reference count reaches zero, @css will be released.
 */
static void kill_css(struct cgroup_subsys_state *css)
{
	lockdep_assert_held(&cgroup_mutex);

	if (css->flags & CSS_DYING)
		return;

	css->flags |= CSS_DYING;

	/*
	 * This must happen before css is disassociated with its cgroup.
	 * See seq_css() for details.
	 */
	css_clear_dir(css);

	/*
	 * Killing would put the base ref, but we need to keep it alive
	 * until after ->css_offline().
	 */
	css_get(css);

	/*
	 * cgroup core guarantees that, by the time ->css_offline() is
	 * invoked, no new css reference will be given out via
	 * css_tryget_online().  We can't simply call percpu_ref_kill() and
	 * proceed to offlining css's because percpu_ref_kill() doesn't
	 * guarantee that the ref is seen as killed on all CPUs on return.
	 *
	 * Use percpu_ref_kill_and_confirm() to get notifications as each
	 * css is confirmed to be seen as killed on all CPUs.
	 */
	percpu_ref_kill_and_confirm(&css->refcnt, css_killed_ref_fn);
}

/**
 * cgroup_destroy_locked - the first stage of cgroup destruction
 * @cgrp: cgroup to be destroyed
 *
 * css's make use of percpu refcnts whose killing latency shouldn't be
 * exposed to userland and are RCU protected.  Also, cgroup core needs to
 * guarantee that css_tryget_online() won't succeed by the time
 * ->css_offline() is invoked.  To satisfy all the requirements,
 * destruction is implemented in the following two steps.
 *
 * s1. Verify @cgrp can be destroyed and mark it dying.  Remove all
 *     userland visible parts and start killing the percpu refcnts of
 *     css's.  Set up so that the next stage will be kicked off once all
 *     the percpu refcnts are confirmed to be killed.
 *
 * s2. Invoke ->css_offline(), mark the cgroup dead and proceed with the
 *     rest of destruction.  Once all cgroup references are gone, the
 *     cgroup is RCU-freed.
 *
 * This function implements s1.  After this step, @cgrp is gone as far as
 * the userland is concerned and a new cgroup with the same name may be
 * created.  As cgroup doesn't care about the names internally, this
 * doesn't cause any problem.
 */
static int cgroup_destroy_locked(struct cgroup *cgrp)
	__releases(&cgroup_mutex) __acquires(&cgroup_mutex)
{
	struct cgroup *tcgrp, *parent = cgroup_parent(cgrp);
	struct cgroup_subsys_state *css;
	struct cgrp_cset_link *link;
	int ssid;

	lockdep_assert_held(&cgroup_mutex);

	/*
	 * Only migration can raise populated from zero and we're already
	 * holding cgroup_mutex.
	 */
	if (cgroup_is_populated(cgrp))
		return -EBUSY;

	/*
	 * Make sure there's no live children.  We can't test emptiness of
	 * ->self.children as dead children linger on it while being
	 * drained; otherwise, "rmdir parent/child parent" may fail.
	 */
	if (css_has_online_children(&cgrp->self))
		return -EBUSY;

	/*
	 * Mark @cgrp and the associated csets dead.  The former prevents
	 * further task migration and child creation by disabling
	 * cgroup_lock_live_group().  The latter makes the csets ignored by
	 * the migration path.
	 */
	cgrp->self.flags &= ~CSS_ONLINE;

	spin_lock_irq(&css_set_lock);
	list_for_each_entry(link, &cgrp->cset_links, cset_link)
		link->cset->dead = true;
	spin_unlock_irq(&css_set_lock);

	/* initiate massacre of all css's */
	for_each_css(css, ssid, cgrp)
		kill_css(css);

	/*
	 * Remove @cgrp directory along with the base files.  @cgrp has an
	 * extra ref on its kn.
	 */
	kernfs_remove(cgrp->kn);

	if (parent && cgroup_is_threaded(cgrp))
		parent->nr_threaded_children--;

	for (tcgrp = cgroup_parent(cgrp); tcgrp; tcgrp = cgroup_parent(tcgrp)) {
		tcgrp->nr_descendants--;
		tcgrp->nr_dying_descendants++;
	}

	cgroup1_check_for_release(parent);

	/* put the base reference */
	percpu_ref_kill(&cgrp->self.refcnt);

	return 0;
};

int cgroup_rmdir(struct kernfs_node *kn)
{
	struct cgroup *cgrp;
	int ret = 0;

	cgrp = cgroup_kn_lock_live(kn, false);
	if (!cgrp)
		return 0;

	ret = cgroup_destroy_locked(cgrp);

	if (!ret)
		trace_cgroup_rmdir(cgrp);

	cgroup_kn_unlock(kn);
	return ret;
}

static struct kernfs_syscall_ops cgroup_kf_syscall_ops = {
	.show_options		= cgroup_show_options,
	.remount_fs		= cgroup_remount,
	.mkdir			= cgroup_mkdir,
	.rmdir			= cgroup_rmdir,
	.show_path		= cgroup_show_path,
};

static void __init cgroup_init_subsys(struct cgroup_subsys *ss, bool early)
{
	struct cgroup_subsys_state *css;

	pr_debug("Initializing cgroup subsys %s\n", ss->name);

	mutex_lock(&cgroup_mutex);

	idr_init(&ss->css_idr);
	INIT_LIST_HEAD(&ss->cfts);

	/* Create the root cgroup state for this subsystem */
	ss->root = &cgrp_dfl_root;
	css = ss->css_alloc(cgroup_css(&cgrp_dfl_root.cgrp, ss));
	/* We don't handle early failures gracefully */
	BUG_ON(IS_ERR(css));
	init_and_link_css(css, ss, &cgrp_dfl_root.cgrp);

	/*
	 * Root csses are never destroyed and we can't initialize
	 * percpu_ref during early init.  Disable refcnting.
	 */
	css->flags |= CSS_NO_REF;

	if (early) {
		/* allocation can't be done safely during early init */
		css->id = 1;
	} else {
		css->id = cgroup_idr_alloc(&ss->css_idr, css, 1, 2, GFP_KERNEL);
		BUG_ON(css->id < 0);
	}

	/* Update the init_css_set to contain a subsys
	 * pointer to this state - since the subsystem is
	 * newly registered, all tasks and hence the
	 * init_css_set is in the subsystem's root cgroup. */
	init_css_set.subsys[ss->id] = css;

	have_fork_callback |= (bool)ss->fork << ss->id;
	have_exit_callback |= (bool)ss->exit << ss->id;
	have_free_callback |= (bool)ss->free << ss->id;
	have_canfork_callback |= (bool)ss->can_fork << ss->id;

	/* At system boot, before all subsystems have been
	 * registered, no tasks have been forked, so we don't
	 * need to invoke fork callbacks here. */
	BUG_ON(!list_empty(&init_task.tasks));

	BUG_ON(online_css(css));

	mutex_unlock(&cgroup_mutex);
}

/**
 * cgroup_init_early - cgroup initialization at system boot
 *
 * Initialize cgroups at system boot, and initialize any
 * subsystems that request early init.
 */
int __init cgroup_init_early(void)
{
	static struct cgroup_sb_opts __initdata opts;
	struct cgroup_subsys *ss;
	int i;

	init_cgroup_root(&cgrp_dfl_root, &opts);
	cgrp_dfl_root.cgrp.self.flags |= CSS_NO_REF;

	RCU_INIT_POINTER(init_task.cgroups, &init_css_set);

	for_each_subsys(ss, i) {
		WARN(!ss->css_alloc || !ss->css_free || ss->name || ss->id,
		     "invalid cgroup_subsys %d:%s css_alloc=%p css_free=%p id:name=%d:%s\n",
		     i, cgroup_subsys_name[i], ss->css_alloc, ss->css_free,
		     ss->id, ss->name);
		WARN(strlen(cgroup_subsys_name[i]) > MAX_CGROUP_TYPE_NAMELEN,
		     "cgroup_subsys_name %s too long\n", cgroup_subsys_name[i]);

		ss->id = i;
		ss->name = cgroup_subsys_name[i];
		if (!ss->legacy_name)
			ss->legacy_name = cgroup_subsys_name[i];

		if (ss->early_init)
			cgroup_init_subsys(ss, true);
	}
	return 0;
}

static u16 cgroup_disable_mask __initdata;

/**
 * cgroup_init - cgroup initialization
 *
 * Register cgroup filesystem and /proc file, and initialize
 * any subsystems that didn't request early init.
 */
int __init cgroup_init(void)
{
	struct cgroup_subsys *ss;
	int ssid;

	BUILD_BUG_ON(CGROUP_SUBSYS_COUNT > 16);
	BUG_ON(percpu_init_rwsem(&cgroup_threadgroup_rwsem));
	BUG_ON(cgroup_init_cftypes(NULL, cgroup_base_files));
	BUG_ON(cgroup_init_cftypes(NULL, cgroup1_base_files));

	/*
	 * The latency of the synchronize_sched() is too high for cgroups,
	 * avoid it at the cost of forcing all readers into the slow path.
	 */
	rcu_sync_enter_start(&cgroup_threadgroup_rwsem.rss);

	get_user_ns(init_cgroup_ns.user_ns);

	mutex_lock(&cgroup_mutex);

	/*
	 * Add init_css_set to the hash table so that dfl_root can link to
	 * it during init.
	 */
	hash_add(css_set_table, &init_css_set.hlist,
		 css_set_hash(init_css_set.subsys));

	BUG_ON(cgroup_setup_root(&cgrp_dfl_root, 0, 0));

	mutex_unlock(&cgroup_mutex);

	for_each_subsys(ss, ssid) {
		if (ss->early_init) {
			struct cgroup_subsys_state *css =
				init_css_set.subsys[ss->id];

			css->id = cgroup_idr_alloc(&ss->css_idr, css, 1, 2,
						   GFP_KERNEL);
			BUG_ON(css->id < 0);
		} else {
			cgroup_init_subsys(ss, false);
		}

		list_add_tail(&init_css_set.e_cset_node[ssid],
			      &cgrp_dfl_root.cgrp.e_csets[ssid]);

		/*
		 * Setting dfl_root subsys_mask needs to consider the
		 * disabled flag and cftype registration needs kmalloc,
		 * both of which aren't available during early_init.
		 */
		if (cgroup_disable_mask & (1 << ssid)) {
			static_branch_disable(cgroup_subsys_enabled_key[ssid]);
			printk(KERN_INFO "Disabling %s control group subsystem\n",
			       ss->name);
			continue;
		}

		if (cgroup1_ssid_disabled(ssid))
			printk(KERN_INFO "Disabling %s control group subsystem in v1 mounts\n",
			       ss->name);

		cgrp_dfl_root.subsys_mask |= 1 << ss->id;

		/* implicit controllers must be threaded too */
		WARN_ON(ss->implicit_on_dfl && !ss->threaded);

		if (ss->implicit_on_dfl)
			cgrp_dfl_implicit_ss_mask |= 1 << ss->id;
		else if (!ss->dfl_cftypes)
			cgrp_dfl_inhibit_ss_mask |= 1 << ss->id;

		if (ss->threaded)
			cgrp_dfl_threaded_ss_mask |= 1 << ss->id;

		if (ss->dfl_cftypes == ss->legacy_cftypes) {
			WARN_ON(cgroup_add_cftypes(ss, ss->dfl_cftypes));
		} else {
			WARN_ON(cgroup_add_dfl_cftypes(ss, ss->dfl_cftypes));
			WARN_ON(cgroup_add_legacy_cftypes(ss, ss->legacy_cftypes));
		}

		if (ss->bind)
			ss->bind(init_css_set.subsys[ssid]);

		mutex_lock(&cgroup_mutex);
		css_populate_dir(init_css_set.subsys[ssid]);
		mutex_unlock(&cgroup_mutex);
	}

	/* init_css_set.subsys[] has been updated, re-hash */
	hash_del(&init_css_set.hlist);
	hash_add(css_set_table, &init_css_set.hlist,
		 css_set_hash(init_css_set.subsys));

	WARN_ON(sysfs_create_mount_point(fs_kobj, "cgroup"));
	WARN_ON(register_filesystem(&cgroup_fs_type));
	WARN_ON(register_filesystem(&cgroup2_fs_type));
	WARN_ON(!proc_create("cgroups", 0, NULL, &proc_cgroupstats_operations));

	return 0;
}

static int __init cgroup_wq_init(void)
{
	/*
	 * There isn't much point in executing destruction path in
	 * parallel.  Good chunk is serialized with cgroup_mutex anyway.
	 * Use 1 for @max_active.
	 *
	 * We would prefer to do this in cgroup_init() above, but that
	 * is called before init_workqueues(): so leave this until after.
	 */
	cgroup_destroy_wq = alloc_workqueue("cgroup_destroy", 0, 1);
	BUG_ON(!cgroup_destroy_wq);
	return 0;
}
core_initcall(cgroup_wq_init);

void cgroup_path_from_kernfs_id(const union kernfs_node_id *id,
					char *buf, size_t buflen)
{
	struct kernfs_node *kn;

	kn = kernfs_get_node_by_id(cgrp_dfl_root.kf_root, id);
	if (!kn)
		return;
	kernfs_path(kn, buf, buflen);
	kernfs_put(kn);
}

/*
 * proc_cgroup_show()
 *  - Print task's cgroup paths into seq_file, one line for each hierarchy
 *  - Used for /proc/<pid>/cgroup.
 */
int proc_cgroup_show(struct seq_file *m, struct pid_namespace *ns,
		     struct pid *pid, struct task_struct *tsk)
{
	char *buf;
	int retval;
	struct cgroup_root *root;

	retval = -ENOMEM;
	buf = kmalloc(PATH_MAX, GFP_KERNEL);
	if (!buf)
		goto out;

	mutex_lock(&cgroup_mutex);
	spin_lock_irq(&css_set_lock);

	for_each_root(root) {
		struct cgroup_subsys *ss;
		struct cgroup *cgrp;
		int ssid, count = 0;

		if (root == &cgrp_dfl_root && !cgrp_dfl_visible)
			continue;

		seq_printf(m, "%d:", root->hierarchy_id);
		if (root != &cgrp_dfl_root)
			for_each_subsys(ss, ssid)
				if (root->subsys_mask & (1 << ssid))
					seq_printf(m, "%s%s", count++ ? "," : "",
						   ss->legacy_name);
		if (strlen(root->name))
			seq_printf(m, "%sname=%s", count ? "," : "",
				   root->name);
		seq_putc(m, ':');

		cgrp = task_cgroup_from_root(tsk, root);

		/*
		 * On traditional hierarchies, all zombie tasks show up as
		 * belonging to the root cgroup.  On the default hierarchy,
		 * while a zombie doesn't show up in "cgroup.procs" and
		 * thus can't be migrated, its /proc/PID/cgroup keeps
		 * reporting the cgroup it belonged to before exiting.  If
		 * the cgroup is removed before the zombie is reaped,
		 * " (deleted)" is appended to the cgroup path.
		 */
		if (cgroup_on_dfl(cgrp) || !(tsk->flags & PF_EXITING)) {
			retval = cgroup_path_ns_locked(cgrp, buf, PATH_MAX,
						current->nsproxy->cgroup_ns);
			if (retval >= PATH_MAX)
				retval = -ENAMETOOLONG;
			if (retval < 0)
				goto out_unlock;

			seq_puts(m, buf);
		} else {
			seq_puts(m, "/");
		}

		if (cgroup_on_dfl(cgrp) && cgroup_is_dead(cgrp))
			seq_puts(m, " (deleted)\n");
		else
			seq_putc(m, '\n');
	}

	retval = 0;
out_unlock:
	spin_unlock_irq(&css_set_lock);
	mutex_unlock(&cgroup_mutex);
	kfree(buf);
out:
	return retval;
}

/**
 * cgroup_fork - initialize cgroup related fields during copy_process()
 * @child: pointer to task_struct of forking parent process.
 *
 * A task is associated with the init_css_set until cgroup_post_fork()
 * attaches it to the parent's css_set.  Empty cg_list indicates that
 * @child isn't holding reference to its css_set.
 */
void cgroup_fork(struct task_struct *child)
{
	RCU_INIT_POINTER(child->cgroups, &init_css_set);
	INIT_LIST_HEAD(&child->cg_list);
}

/**
 * cgroup_can_fork - called on a new task before the process is exposed
 * @child: the task in question.
 *
 * This calls the subsystem can_fork() callbacks. If the can_fork() callback
 * returns an error, the fork aborts with that error code. This allows for
 * a cgroup subsystem to conditionally allow or deny new forks.
 */
int cgroup_can_fork(struct task_struct *child)
{
	struct cgroup_subsys *ss;
	int i, j, ret;

	do_each_subsys_mask(ss, i, have_canfork_callback) {
		ret = ss->can_fork(child);
		if (ret)
			goto out_revert;
	} while_each_subsys_mask();

	return 0;

out_revert:
	for_each_subsys(ss, j) {
		if (j >= i)
			break;
		if (ss->cancel_fork)
			ss->cancel_fork(child);
	}

	return ret;
}

/**
 * cgroup_cancel_fork - called if a fork failed after cgroup_can_fork()
 * @child: the task in question
 *
 * This calls the cancel_fork() callbacks if a fork failed *after*
 * cgroup_can_fork() succeded.
 */
void cgroup_cancel_fork(struct task_struct *child)
{
	struct cgroup_subsys *ss;
	int i;

	for_each_subsys(ss, i)
		if (ss->cancel_fork)
			ss->cancel_fork(child);
}

/**
 * cgroup_post_fork - called on a new task after adding it to the task list
 * @child: the task in question
 *
 * Adds the task to the list running through its css_set if necessary and
 * call the subsystem fork() callbacks.  Has to be after the task is
 * visible on the task list in case we race with the first call to
 * cgroup_task_iter_start() - to guarantee that the new task ends up on its
 * list.
 */
void cgroup_post_fork(struct task_struct *child)
{
	struct cgroup_subsys *ss;
	int i;

	/*
	 * This may race against cgroup_enable_task_cg_lists().  As that
	 * function sets use_task_css_set_links before grabbing
	 * tasklist_lock and we just went through tasklist_lock to add
	 * @child, it's guaranteed that either we see the set
	 * use_task_css_set_links or cgroup_enable_task_cg_lists() sees
	 * @child during its iteration.
	 *
	 * If we won the race, @child is associated with %current's
	 * css_set.  Grabbing css_set_lock guarantees both that the
	 * association is stable, and, on completion of the parent's
	 * migration, @child is visible in the source of migration or
	 * already in the destination cgroup.  This guarantee is necessary
	 * when implementing operations which need to migrate all tasks of
	 * a cgroup to another.
	 *
	 * Note that if we lose to cgroup_enable_task_cg_lists(), @child
	 * will remain in init_css_set.  This is safe because all tasks are
	 * in the init_css_set before cg_links is enabled and there's no
	 * operation which transfers all tasks out of init_css_set.
	 */
	if (use_task_css_set_links) {
		struct css_set *cset;

		spin_lock_irq(&css_set_lock);
		cset = task_css_set(current);
		if (list_empty(&child->cg_list)) {
			get_css_set(cset);
			cset->nr_tasks++;
			css_set_move_task(child, NULL, cset, false);
		}
		spin_unlock_irq(&css_set_lock);
	}

	/*
	 * Call ss->fork().  This must happen after @child is linked on
	 * css_set; otherwise, @child might change state between ->fork()
	 * and addition to css_set.
	 */
	do_each_subsys_mask(ss, i, have_fork_callback) {
		ss->fork(child);
	} while_each_subsys_mask();
}

/**
 * cgroup_exit - detach cgroup from exiting task
 * @tsk: pointer to task_struct of exiting process
 *
 * Description: Detach cgroup from @tsk and release it.
 *
 * Note that cgroups marked notify_on_release force every task in
 * them to take the global cgroup_mutex mutex when exiting.
 * This could impact scaling on very large systems.  Be reluctant to
 * use notify_on_release cgroups where very high task exit scaling
 * is required on large systems.
 *
 * We set the exiting tasks cgroup to the root cgroup (top_cgroup).  We
 * call cgroup_exit() while the task is still competent to handle
 * notify_on_release(), then leave the task attached to the root cgroup in
 * each hierarchy for the remainder of its exit.  No need to bother with
 * init_css_set refcnting.  init_css_set never goes away and we can't race
 * with migration path - PF_EXITING is visible to migration path.
 */
void cgroup_exit(struct task_struct *tsk)
{
	struct cgroup_subsys *ss;
	struct css_set *cset;
	int i;

	/*
	 * Unlink from @tsk from its css_set.  As migration path can't race
	 * with us, we can check css_set and cg_list without synchronization.
	 */
	cset = task_css_set(tsk);

	if (!list_empty(&tsk->cg_list)) {
		spin_lock_irq(&css_set_lock);
		css_set_move_task(tsk, cset, NULL, false);
		cset->nr_tasks--;
		spin_unlock_irq(&css_set_lock);
	} else {
		get_css_set(cset);
	}

	/* see cgroup_post_fork() for details */
	do_each_subsys_mask(ss, i, have_exit_callback) {
		ss->exit(tsk);
	} while_each_subsys_mask();
}

void cgroup_free(struct task_struct *task)
{
	struct css_set *cset = task_css_set(task);
	struct cgroup_subsys *ss;
	int ssid;

	do_each_subsys_mask(ss, ssid, have_free_callback) {
		ss->free(task);
	} while_each_subsys_mask();

	put_css_set(cset);
}

static int __init cgroup_disable(char *str)
{
	struct cgroup_subsys *ss;
	char *token;
	int i;

	while ((token = strsep(&str, ",")) != NULL) {
		if (!*token)
			continue;

		for_each_subsys(ss, i) {
			if (strcmp(token, ss->name) &&
			    strcmp(token, ss->legacy_name))
				continue;
			cgroup_disable_mask |= 1 << i;
		}
	}
	return 1;
}
__setup("cgroup_disable=", cgroup_disable);

/**
 * css_tryget_online_from_dir - get corresponding css from a cgroup dentry
 * @dentry: directory dentry of interest
 * @ss: subsystem of interest
 *
 * If @dentry is a directory for a cgroup which has @ss enabled on it, try
 * to get the corresponding css and return it.  If such css doesn't exist
 * or can't be pinned, an ERR_PTR value is returned.
 */
struct cgroup_subsys_state *css_tryget_online_from_dir(struct dentry *dentry,
						       struct cgroup_subsys *ss)
{
	struct kernfs_node *kn = kernfs_node_from_dentry(dentry);
	struct file_system_type *s_type = dentry->d_sb->s_type;
	struct cgroup_subsys_state *css = NULL;
	struct cgroup *cgrp;

	/* is @dentry a cgroup dir? */
	if ((s_type != &cgroup_fs_type && s_type != &cgroup2_fs_type) ||
	    !kn || kernfs_type(kn) != KERNFS_DIR)
		return ERR_PTR(-EBADF);

	rcu_read_lock();

	/*
	 * This path doesn't originate from kernfs and @kn could already
	 * have been or be removed at any point.  @kn->priv is RCU
	 * protected for this access.  See css_release_work_fn() for details.
	 */
	cgrp = rcu_dereference(*(void __rcu __force **)&kn->priv);
	if (cgrp)
		css = cgroup_css(cgrp, ss);

	if (!css || !css_tryget_online(css))
		css = ERR_PTR(-ENOENT);

	rcu_read_unlock();
	return css;
}

/**
 * css_from_id - lookup css by id
 * @id: the cgroup id
 * @ss: cgroup subsys to be looked into
 *
 * Returns the css if there's valid one with @id, otherwise returns NULL.
 * Should be called under rcu_read_lock().
 */
struct cgroup_subsys_state *css_from_id(int id, struct cgroup_subsys *ss)
{
	WARN_ON_ONCE(!rcu_read_lock_held());
	return idr_find(&ss->css_idr, id);
}

/**
 * cgroup_get_from_path - lookup and get a cgroup from its default hierarchy path
 * @path: path on the default hierarchy
 *
 * Find the cgroup at @path on the default hierarchy, increment its
 * reference count and return it.  Returns pointer to the found cgroup on
 * success, ERR_PTR(-ENOENT) if @path doens't exist and ERR_PTR(-ENOTDIR)
 * if @path points to a non-directory.
 */
struct cgroup *cgroup_get_from_path(const char *path)
{
	struct kernfs_node *kn;
	struct cgroup *cgrp;

	mutex_lock(&cgroup_mutex);

	kn = kernfs_walk_and_get(cgrp_dfl_root.cgrp.kn, path);
	if (kn) {
		if (kernfs_type(kn) == KERNFS_DIR) {
			cgrp = kn->priv;
			cgroup_get_live(cgrp);
		} else {
			cgrp = ERR_PTR(-ENOTDIR);
		}
		kernfs_put(kn);
	} else {
		cgrp = ERR_PTR(-ENOENT);
	}

	mutex_unlock(&cgroup_mutex);
	return cgrp;
}
EXPORT_SYMBOL_GPL(cgroup_get_from_path);

/**
 * cgroup_get_from_fd - get a cgroup pointer from a fd
 * @fd: fd obtained by open(cgroup2_dir)
 *
 * Find the cgroup from a fd which should be obtained
 * by opening a cgroup directory.  Returns a pointer to the
 * cgroup on success. ERR_PTR is returned if the cgroup
 * cannot be found.
 */
struct cgroup *cgroup_get_from_fd(int fd)
{
	struct cgroup_subsys_state *css;
	struct cgroup *cgrp;
	struct file *f;

	f = fget_raw(fd);
	if (!f)
		return ERR_PTR(-EBADF);

	css = css_tryget_online_from_dir(f->f_path.dentry, NULL);
	fput(f);
	if (IS_ERR(css))
		return ERR_CAST(css);

	cgrp = css->cgroup;
	if (!cgroup_on_dfl(cgrp)) {
		cgroup_put(cgrp);
		return ERR_PTR(-EBADF);
	}

	return cgrp;
}
EXPORT_SYMBOL_GPL(cgroup_get_from_fd);

/*
 * sock->sk_cgrp_data handling.  For more info, see sock_cgroup_data
 * definition in cgroup-defs.h.
 */
#ifdef CONFIG_SOCK_CGROUP_DATA

#if defined(CONFIG_CGROUP_NET_PRIO) || defined(CONFIG_CGROUP_NET_CLASSID)

DEFINE_SPINLOCK(cgroup_sk_update_lock);
static bool cgroup_sk_alloc_disabled __read_mostly;

void cgroup_sk_alloc_disable(void)
{
	if (cgroup_sk_alloc_disabled)
		return;
	pr_info("cgroup: disabling cgroup2 socket matching due to net_prio or net_cls activation\n");
	cgroup_sk_alloc_disabled = true;
}

#else

#define cgroup_sk_alloc_disabled	false

#endif

void cgroup_sk_alloc(struct sock_cgroup_data *skcd)
{
	if (cgroup_sk_alloc_disabled)
		return;

	/* Socket clone path */
	if (skcd->val) {
		/*
		 * We might be cloning a socket which is left in an empty
		 * cgroup and the cgroup might have already been rmdir'd.
		 * Don't use cgroup_get_live().
		 */
		cgroup_get(sock_cgroup_ptr(skcd));
		return;
	}

	rcu_read_lock();

	while (true) {
		struct css_set *cset;

		cset = task_css_set(current);
		if (likely(cgroup_tryget(cset->dfl_cgrp))) {
			skcd->val = (unsigned long)cset->dfl_cgrp;
			break;
		}
		cpu_relax();
	}

	rcu_read_unlock();
}

void cgroup_sk_free(struct sock_cgroup_data *skcd)
{
	cgroup_put(sock_cgroup_ptr(skcd));
}

#endif	/* CONFIG_SOCK_CGROUP_DATA */

#ifdef CONFIG_CGROUP_BPF
int cgroup_bpf_update(struct cgroup *cgrp, struct bpf_prog *prog,
		      enum bpf_attach_type type, bool overridable)
{
	struct cgroup *parent = cgroup_parent(cgrp);
	int ret;

	mutex_lock(&cgroup_mutex);
	ret = __cgroup_bpf_update(cgrp, parent, prog, type, overridable);
	mutex_unlock(&cgroup_mutex);
	return ret;
}
#endif /* CONFIG_CGROUP_BPF */<|MERGE_RESOLUTION|>--- conflicted
+++ resolved
@@ -2590,80 +2590,8 @@
 	return ret;
 }
 
-<<<<<<< HEAD
-static int cgroup_procs_write_permission(struct task_struct *task,
-					 struct cgroup *dst_cgrp,
-					 struct kernfs_open_file *of)
-{
-	struct super_block *sb = of->file->f_path.dentry->d_sb;
-	struct cgroup_namespace *ns = current->nsproxy->cgroup_ns;
-	struct cgroup *root_cgrp = ns->root_cset->dfl_cgrp;
-	struct cgroup *src_cgrp, *com_cgrp;
-	struct inode *inode;
-	int ret;
-
-	if (!cgroup_on_dfl(dst_cgrp)) {
-		const struct cred *cred = current_cred();
-		const struct cred *tcred = get_task_cred(task);
-
-		/*
-		 * even if we're attaching all tasks in the thread group,
-		 * we only need to check permissions on one of them.
-		 */
-		if (uid_eq(cred->euid, GLOBAL_ROOT_UID) ||
-		    uid_eq(cred->euid, tcred->uid) ||
-		    uid_eq(cred->euid, tcred->suid))
-			ret = 0;
-		else
-			ret = -EACCES;
-
-		put_cred(tcred);
-		return ret;
-	}
-
-	/* find the source cgroup */
-	spin_lock_irq(&css_set_lock);
-	src_cgrp = task_cgroup_from_root(task, &cgrp_dfl_root);
-	spin_unlock_irq(&css_set_lock);
-
-	/* and the common ancestor */
-	com_cgrp = src_cgrp;
-	while (!cgroup_is_descendant(dst_cgrp, com_cgrp))
-		com_cgrp = cgroup_parent(com_cgrp);
-
-	/* %current should be authorized to migrate to the common ancestor */
-	inode = kernfs_get_inode(sb, com_cgrp->procs_file.kn);
-	if (!inode)
-		return -ENOMEM;
-
-	ret = inode_permission(inode, MAY_WRITE);
-	iput(inode);
-	if (ret)
-		return ret;
-
-	/*
-	 * If namespaces are delegation boundaries, %current must be able
-	 * to see both source and destination cgroups from its namespace.
-	 */
-	if ((cgrp_dfl_root.flags & CGRP_ROOT_NS_DELEGATE) &&
-	    (!cgroup_is_descendant(src_cgrp, root_cgrp) ||
-	     !cgroup_is_descendant(dst_cgrp, root_cgrp)))
-		return -ENOENT;
-
-	return 0;
-}
-
-/*
- * Find the task_struct of the task to attach by vpid and pass it along to the
- * function to attach either it or all tasks in its threadgroup. Will lock
- * cgroup_mutex and threadgroup.
- */
-ssize_t __cgroup_procs_write(struct kernfs_open_file *of, char *buf,
-			     size_t nbytes, loff_t off, bool threadgroup)
-=======
 struct task_struct *cgroup_procs_write_start(char *buf, bool threadgroup)
 	__acquires(&cgroup_threadgroup_rwsem)
->>>>>>> bb176f67
 {
 	struct task_struct *tsk;
 	pid_t pid;
