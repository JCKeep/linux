// SPDX-License-Identifier: GPL-2.0-only
/*
 *
 * Copyright (C) 2011 Novell Inc.
 */

#include <uapi/linux/magic.h>
#include <linux/fs.h>
#include <linux/namei.h>
#include <linux/xattr.h>
#include <linux/mount.h>
#include <linux/parser.h>
#include <linux/module.h>
#include <linux/statfs.h>
#include <linux/seq_file.h>
#include <linux/posix_acl_xattr.h>
#include <linux/exportfs.h>
#include <linux/file.h>
#include <linux/fs_context.h>
#include <linux/fs_parser.h>
#include "overlayfs.h"
#include "params.h"

MODULE_AUTHOR("Miklos Szeredi <miklos@szeredi.hu>");
MODULE_DESCRIPTION("Overlay filesystem");
MODULE_LICENSE("GPL");


struct ovl_dir_cache;

static struct dentry *ovl_d_real(struct dentry *dentry,
				 const struct inode *inode)
{
	struct dentry *real = NULL, *lower;
	int err;

	/*
	 * vfs is only expected to call d_real() with NULL from d_real_inode()
	 * and with overlay inode from file_dentry() on an overlay file.
	 *
	 * TODO: remove @inode argument from d_real() API, remove code in this
	 * function that deals with non-NULL @inode and remove d_real() call
	 * from file_dentry().
	 */
	if (inode && d_inode(dentry) == inode)
		return dentry;
	else if (inode)
		goto bug;

	if (!d_is_reg(dentry)) {
		/* d_real_inode() is only relevant for regular files */
		return dentry;
	}

	real = ovl_dentry_upper(dentry);
	if (real && (inode == d_inode(real)))
		return real;

	if (real && !inode && ovl_has_upperdata(d_inode(dentry)))
		return real;

	/*
	 * Best effort lazy lookup of lowerdata for !inode case to return
	 * the real lowerdata dentry.  The only current caller of d_real() with
	 * NULL inode is d_real_inode() from trace_uprobe and this caller is
	 * likely going to be followed reading from the file, before placing
	 * uprobes on offset within the file, so lowerdata should be available
	 * when setting the uprobe.
	 */
	err = ovl_verify_lowerdata(dentry);
	if (err)
		goto bug;
	lower = ovl_dentry_lowerdata(dentry);
	if (!lower)
		goto bug;
	real = lower;

	/* Handle recursion */
	real = d_real(real, inode);

	if (!inode || inode == d_inode(real))
		return real;
bug:
	WARN(1, "%s(%pd4, %s:%lu): real dentry (%p/%lu) not found\n",
	     __func__, dentry, inode ? inode->i_sb->s_id : "NULL",
	     inode ? inode->i_ino : 0, real,
	     real && d_inode(real) ? d_inode(real)->i_ino : 0);
	return dentry;
}

static int ovl_revalidate_real(struct dentry *d, unsigned int flags, bool weak)
{
	int ret = 1;

	if (!d)
		return 1;

	if (weak) {
		if (d->d_flags & DCACHE_OP_WEAK_REVALIDATE)
			ret =  d->d_op->d_weak_revalidate(d, flags);
	} else if (d->d_flags & DCACHE_OP_REVALIDATE) {
		ret = d->d_op->d_revalidate(d, flags);
		if (!ret) {
			if (!(flags & LOOKUP_RCU))
				d_invalidate(d);
			ret = -ESTALE;
		}
	}
	return ret;
}

static int ovl_dentry_revalidate_common(struct dentry *dentry,
					unsigned int flags, bool weak)
{
	struct ovl_entry *oe;
	struct ovl_path *lowerstack;
	struct inode *inode = d_inode_rcu(dentry);
	struct dentry *upper;
	unsigned int i;
	int ret = 1;

	/* Careful in RCU mode */
	if (!inode)
		return -ECHILD;

	oe = OVL_I_E(inode);
	lowerstack = ovl_lowerstack(oe);
	upper = ovl_i_dentry_upper(inode);
	if (upper)
		ret = ovl_revalidate_real(upper, flags, weak);

	for (i = 0; ret > 0 && i < ovl_numlower(oe); i++)
		ret = ovl_revalidate_real(lowerstack[i].dentry, flags, weak);

	return ret;
}

static int ovl_dentry_revalidate(struct dentry *dentry, unsigned int flags)
{
	return ovl_dentry_revalidate_common(dentry, flags, false);
}

static int ovl_dentry_weak_revalidate(struct dentry *dentry, unsigned int flags)
{
	return ovl_dentry_revalidate_common(dentry, flags, true);
}

static const struct dentry_operations ovl_dentry_operations = {
	.d_real = ovl_d_real,
	.d_revalidate = ovl_dentry_revalidate,
	.d_weak_revalidate = ovl_dentry_weak_revalidate,
};

static struct kmem_cache *ovl_inode_cachep;

static struct inode *ovl_alloc_inode(struct super_block *sb)
{
	struct ovl_inode *oi = alloc_inode_sb(sb, ovl_inode_cachep, GFP_KERNEL);

	if (!oi)
		return NULL;

	oi->cache = NULL;
	oi->redirect = NULL;
	oi->version = 0;
	oi->flags = 0;
	oi->__upperdentry = NULL;
	oi->lowerdata_redirect = NULL;
	oi->oe = NULL;
	mutex_init(&oi->lock);

	return &oi->vfs_inode;
}

static void ovl_free_inode(struct inode *inode)
{
	struct ovl_inode *oi = OVL_I(inode);

	kfree(oi->redirect);
	kfree(oi->oe);
	mutex_destroy(&oi->lock);
	kmem_cache_free(ovl_inode_cachep, oi);
}

static void ovl_destroy_inode(struct inode *inode)
{
	struct ovl_inode *oi = OVL_I(inode);

	dput(oi->__upperdentry);
	ovl_stack_put(ovl_lowerstack(oi->oe), ovl_numlower(oi->oe));
	if (S_ISDIR(inode->i_mode))
		ovl_dir_cache_free(inode);
	else
		kfree(oi->lowerdata_redirect);
}

static void ovl_put_super(struct super_block *sb)
{
	struct ovl_fs *ofs = OVL_FS(sb);

	if (ofs)
		ovl_free_fs(ofs);
}

/* Sync real dirty inodes in upper filesystem (if it exists) */
static int ovl_sync_fs(struct super_block *sb, int wait)
{
	struct ovl_fs *ofs = OVL_FS(sb);
	struct super_block *upper_sb;
	int ret;

	ret = ovl_sync_status(ofs);
	/*
	 * We have to always set the err, because the return value isn't
	 * checked in syncfs, and instead indirectly return an error via
	 * the sb's writeback errseq, which VFS inspects after this call.
	 */
	if (ret < 0) {
		errseq_set(&sb->s_wb_err, -EIO);
		return -EIO;
	}

	if (!ret)
		return ret;

	/*
	 * Not called for sync(2) call or an emergency sync (SB_I_SKIP_SYNC).
	 * All the super blocks will be iterated, including upper_sb.
	 *
	 * If this is a syncfs(2) call, then we do need to call
	 * sync_filesystem() on upper_sb, but enough if we do it when being
	 * called with wait == 1.
	 */
	if (!wait)
		return 0;

	upper_sb = ovl_upper_mnt(ofs)->mnt_sb;

	down_read(&upper_sb->s_umount);
	ret = sync_filesystem(upper_sb);
	up_read(&upper_sb->s_umount);

	return ret;
}

/**
 * ovl_statfs
 * @dentry: The dentry to query
 * @buf: The struct kstatfs to fill in with stats
 *
 * Get the filesystem statistics.  As writes always target the upper layer
 * filesystem pass the statfs to the upper filesystem (if it exists)
 */
static int ovl_statfs(struct dentry *dentry, struct kstatfs *buf)
{
	struct super_block *sb = dentry->d_sb;
	struct ovl_fs *ofs = OVL_FS(sb);
	struct dentry *root_dentry = sb->s_root;
	struct path path;
	int err;

	ovl_path_real(root_dentry, &path);

	err = vfs_statfs(&path, buf);
	if (!err) {
		buf->f_namelen = ofs->namelen;
		buf->f_type = OVERLAYFS_SUPER_MAGIC;
		if (ovl_has_fsid(ofs))
			buf->f_fsid = uuid_to_fsid(sb->s_uuid.b);
	}

	return err;
}

static const struct super_operations ovl_super_operations = {
	.alloc_inode	= ovl_alloc_inode,
	.free_inode	= ovl_free_inode,
	.destroy_inode	= ovl_destroy_inode,
	.drop_inode	= generic_delete_inode,
	.put_super	= ovl_put_super,
	.sync_fs	= ovl_sync_fs,
	.statfs		= ovl_statfs,
	.show_options	= ovl_show_options,
};

#define OVL_WORKDIR_NAME "work"
#define OVL_INDEXDIR_NAME "index"

static struct dentry *ovl_workdir_create(struct ovl_fs *ofs,
					 const char *name, bool persist)
{
	struct inode *dir =  ofs->workbasedir->d_inode;
	struct vfsmount *mnt = ovl_upper_mnt(ofs);
	struct dentry *work;
	int err;
	bool retried = false;

	inode_lock_nested(dir, I_MUTEX_PARENT);
retry:
	work = ovl_lookup_upper(ofs, name, ofs->workbasedir, strlen(name));

	if (!IS_ERR(work)) {
		struct iattr attr = {
			.ia_valid = ATTR_MODE,
			.ia_mode = S_IFDIR | 0,
		};

		if (work->d_inode) {
			err = -EEXIST;
			if (retried)
				goto out_dput;

			if (persist)
				goto out_unlock;

			retried = true;
			err = ovl_workdir_cleanup(ofs, dir, mnt, work, 0);
			dput(work);
			if (err == -EINVAL) {
				work = ERR_PTR(err);
				goto out_unlock;
			}
			goto retry;
		}

		err = ovl_mkdir_real(ofs, dir, &work, attr.ia_mode);
		if (err)
			goto out_dput;

		/* Weird filesystem returning with hashed negative (kernfs)? */
		err = -EINVAL;
		if (d_really_is_negative(work))
			goto out_dput;

		/*
		 * Try to remove POSIX ACL xattrs from workdir.  We are good if:
		 *
		 * a) success (there was a POSIX ACL xattr and was removed)
		 * b) -ENODATA (there was no POSIX ACL xattr)
		 * c) -EOPNOTSUPP (POSIX ACL xattrs are not supported)
		 *
		 * There are various other error values that could effectively
		 * mean that the xattr doesn't exist (e.g. -ERANGE is returned
		 * if the xattr name is too long), but the set of filesystems
		 * allowed as upper are limited to "normal" ones, where checking
		 * for the above two errors is sufficient.
		 */
		err = ovl_do_remove_acl(ofs, work, XATTR_NAME_POSIX_ACL_DEFAULT);
		if (err && err != -ENODATA && err != -EOPNOTSUPP)
			goto out_dput;

		err = ovl_do_remove_acl(ofs, work, XATTR_NAME_POSIX_ACL_ACCESS);
		if (err && err != -ENODATA && err != -EOPNOTSUPP)
			goto out_dput;

		/* Clear any inherited mode bits */
		inode_lock(work->d_inode);
		err = ovl_do_notify_change(ofs, work, &attr);
		inode_unlock(work->d_inode);
		if (err)
			goto out_dput;
	} else {
		err = PTR_ERR(work);
		goto out_err;
	}
out_unlock:
	inode_unlock(dir);
	return work;

out_dput:
	dput(work);
out_err:
	pr_warn("failed to create directory %s/%s (errno: %i); mounting read-only\n",
		ofs->config.workdir, name, -err);
	work = NULL;
	goto out_unlock;
}

static int ovl_check_namelen(const struct path *path, struct ovl_fs *ofs,
			     const char *name)
{
	struct kstatfs statfs;
	int err = vfs_statfs(path, &statfs);

	if (err)
		pr_err("statfs failed on '%s'\n", name);
	else
		ofs->namelen = max(ofs->namelen, statfs.f_namelen);

	return err;
}

static int ovl_lower_dir(const char *name, struct path *path,
			 struct ovl_fs *ofs, int *stack_depth)
{
	int fh_type;
	int err;

	err = ovl_check_namelen(path, ofs, name);
	if (err)
		return err;

	*stack_depth = max(*stack_depth, path->mnt->mnt_sb->s_stack_depth);

	/*
	 * The inodes index feature and NFS export need to encode and decode
	 * file handles, so they require that all layers support them.
	 */
	fh_type = ovl_can_decode_fh(path->dentry->d_sb);
	if ((ofs->config.nfs_export ||
	     (ofs->config.index && ofs->config.upperdir)) && !fh_type) {
		ofs->config.index = false;
		ofs->config.nfs_export = false;
		pr_warn("fs on '%s' does not support file handles, falling back to index=off,nfs_export=off.\n",
			name);
	}
	ofs->nofh |= !fh_type;
	/*
	 * Decoding origin file handle is required for persistent st_ino.
	 * Without persistent st_ino, xino=auto falls back to xino=off.
	 */
	if (ofs->config.xino == OVL_XINO_AUTO &&
	    ofs->config.upperdir && !fh_type) {
		ofs->config.xino = OVL_XINO_OFF;
		pr_warn("fs on '%s' does not support file handles, falling back to xino=off.\n",
			name);
	}

	/* Check if lower fs has 32bit inode numbers */
	if (fh_type != FILEID_INO32_GEN)
		ofs->xino_mode = -1;

	return 0;
}

/* Workdir should not be subdir of upperdir and vice versa */
static bool ovl_workdir_ok(struct dentry *workdir, struct dentry *upperdir)
{
	bool ok = false;

	if (workdir != upperdir) {
		ok = (lock_rename(workdir, upperdir) == NULL);
		unlock_rename(workdir, upperdir);
	}
	return ok;
}

static int ovl_own_xattr_get(const struct xattr_handler *handler,
			     struct dentry *dentry, struct inode *inode,
			     const char *name, void *buffer, size_t size)
{
	return -EOPNOTSUPP;
}

static int ovl_own_xattr_set(const struct xattr_handler *handler,
			     struct mnt_idmap *idmap,
			     struct dentry *dentry, struct inode *inode,
			     const char *name, const void *value,
			     size_t size, int flags)
{
	return -EOPNOTSUPP;
}

static int ovl_other_xattr_get(const struct xattr_handler *handler,
			       struct dentry *dentry, struct inode *inode,
			       const char *name, void *buffer, size_t size)
{
	return ovl_xattr_get(dentry, inode, name, buffer, size);
}

static int ovl_other_xattr_set(const struct xattr_handler *handler,
			       struct mnt_idmap *idmap,
			       struct dentry *dentry, struct inode *inode,
			       const char *name, const void *value,
			       size_t size, int flags)
{
	return ovl_xattr_set(dentry, inode, name, value, size, flags);
}

static const struct xattr_handler ovl_own_trusted_xattr_handler = {
	.prefix	= OVL_XATTR_TRUSTED_PREFIX,
	.get = ovl_own_xattr_get,
	.set = ovl_own_xattr_set,
};

static const struct xattr_handler ovl_own_user_xattr_handler = {
	.prefix	= OVL_XATTR_USER_PREFIX,
	.get = ovl_own_xattr_get,
	.set = ovl_own_xattr_set,
};

static const struct xattr_handler ovl_other_xattr_handler = {
	.prefix	= "", /* catch all */
	.get = ovl_other_xattr_get,
	.set = ovl_other_xattr_set,
};

static const struct xattr_handler * const ovl_trusted_xattr_handlers[] = {
	&ovl_own_trusted_xattr_handler,
	&ovl_other_xattr_handler,
	NULL
};

static const struct xattr_handler * const ovl_user_xattr_handlers[] = {
	&ovl_own_user_xattr_handler,
	&ovl_other_xattr_handler,
	NULL
};

static int ovl_setup_trap(struct super_block *sb, struct dentry *dir,
			  struct inode **ptrap, const char *name)
{
	struct inode *trap;
	int err;

	trap = ovl_get_trap_inode(sb, dir);
	err = PTR_ERR_OR_ZERO(trap);
	if (err) {
		if (err == -ELOOP)
			pr_err("conflicting %s path\n", name);
		return err;
	}

	*ptrap = trap;
	return 0;
}

/*
 * Determine how we treat concurrent use of upperdir/workdir based on the
 * index feature. This is papering over mount leaks of container runtimes,
 * for example, an old overlay mount is leaked and now its upperdir is
 * attempted to be used as a lower layer in a new overlay mount.
 */
static int ovl_report_in_use(struct ovl_fs *ofs, const char *name)
{
	if (ofs->config.index) {
		pr_err("%s is in-use as upperdir/workdir of another mount, mount with '-o index=off' to override exclusive upperdir protection.\n",
		       name);
		return -EBUSY;
	} else {
		pr_warn("%s is in-use as upperdir/workdir of another mount, accessing files from both mounts will result in undefined behavior.\n",
			name);
		return 0;
	}
}

static int ovl_get_upper(struct super_block *sb, struct ovl_fs *ofs,
			 struct ovl_layer *upper_layer,
			 const struct path *upperpath)
{
	struct vfsmount *upper_mnt;
	int err;

	/* Upperdir path should not be r/o */
	if (__mnt_is_readonly(upperpath->mnt)) {
		pr_err("upper fs is r/o, try multi-lower layers mount\n");
		err = -EINVAL;
		goto out;
	}

	err = ovl_check_namelen(upperpath, ofs, ofs->config.upperdir);
	if (err)
		goto out;

	err = ovl_setup_trap(sb, upperpath->dentry, &upper_layer->trap,
			     "upperdir");
	if (err)
		goto out;

	upper_mnt = clone_private_mount(upperpath);
	err = PTR_ERR(upper_mnt);
	if (IS_ERR(upper_mnt)) {
		pr_err("failed to clone upperpath\n");
		goto out;
	}

	/* Don't inherit atime flags */
	upper_mnt->mnt_flags &= ~(MNT_NOATIME | MNT_NODIRATIME | MNT_RELATIME);
	upper_layer->mnt = upper_mnt;
	upper_layer->idx = 0;
	upper_layer->fsid = 0;

	/*
	 * Inherit SB_NOSEC flag from upperdir.
	 *
	 * This optimization changes behavior when a security related attribute
	 * (suid/sgid/security.*) is changed on an underlying layer.  This is
	 * okay because we don't yet have guarantees in that case, but it will
	 * need careful treatment once we want to honour changes to underlying
	 * filesystems.
	 */
	if (upper_mnt->mnt_sb->s_flags & SB_NOSEC)
		sb->s_flags |= SB_NOSEC;

	if (ovl_inuse_trylock(ovl_upper_mnt(ofs)->mnt_root)) {
		ofs->upperdir_locked = true;
	} else {
		err = ovl_report_in_use(ofs, "upperdir");
		if (err)
			goto out;
	}

	err = 0;
out:
	return err;
}

/*
 * Returns 1 if RENAME_WHITEOUT is supported, 0 if not supported and
 * negative values if error is encountered.
 */
static int ovl_check_rename_whiteout(struct ovl_fs *ofs)
{
	struct dentry *workdir = ofs->workdir;
	struct inode *dir = d_inode(workdir);
	struct dentry *temp;
	struct dentry *dest;
	struct dentry *whiteout;
	struct name_snapshot name;
	int err;

	inode_lock_nested(dir, I_MUTEX_PARENT);

	temp = ovl_create_temp(ofs, workdir, OVL_CATTR(S_IFREG | 0));
	err = PTR_ERR(temp);
	if (IS_ERR(temp))
		goto out_unlock;

	dest = ovl_lookup_temp(ofs, workdir);
	err = PTR_ERR(dest);
	if (IS_ERR(dest)) {
		dput(temp);
		goto out_unlock;
	}

	/* Name is inline and stable - using snapshot as a copy helper */
	take_dentry_name_snapshot(&name, temp);
	err = ovl_do_rename(ofs, dir, temp, dir, dest, RENAME_WHITEOUT);
	if (err) {
		if (err == -EINVAL)
			err = 0;
		goto cleanup_temp;
	}

	whiteout = ovl_lookup_upper(ofs, name.name.name, workdir, name.name.len);
	err = PTR_ERR(whiteout);
	if (IS_ERR(whiteout))
		goto cleanup_temp;

	err = ovl_is_whiteout(whiteout);

	/* Best effort cleanup of whiteout and temp file */
	if (err)
		ovl_cleanup(ofs, dir, whiteout);
	dput(whiteout);

cleanup_temp:
	ovl_cleanup(ofs, dir, temp);
	release_dentry_name_snapshot(&name);
	dput(temp);
	dput(dest);

out_unlock:
	inode_unlock(dir);

	return err;
}

static struct dentry *ovl_lookup_or_create(struct ovl_fs *ofs,
					   struct dentry *parent,
					   const char *name, umode_t mode)
{
	size_t len = strlen(name);
	struct dentry *child;

	inode_lock_nested(parent->d_inode, I_MUTEX_PARENT);
	child = ovl_lookup_upper(ofs, name, parent, len);
	if (!IS_ERR(child) && !child->d_inode)
		child = ovl_create_real(ofs, parent->d_inode, child,
					OVL_CATTR(mode));
	inode_unlock(parent->d_inode);
	dput(parent);

	return child;
}

/*
 * Creates $workdir/work/incompat/volatile/dirty file if it is not already
 * present.
 */
static int ovl_create_volatile_dirty(struct ovl_fs *ofs)
{
	unsigned int ctr;
	struct dentry *d = dget(ofs->workbasedir);
	static const char *const volatile_path[] = {
		OVL_WORKDIR_NAME, "incompat", "volatile", "dirty"
	};
	const char *const *name = volatile_path;

	for (ctr = ARRAY_SIZE(volatile_path); ctr; ctr--, name++) {
		d = ovl_lookup_or_create(ofs, d, *name, ctr > 1 ? S_IFDIR : S_IFREG);
		if (IS_ERR(d))
			return PTR_ERR(d);
	}
	dput(d);
	return 0;
}

static int ovl_make_workdir(struct super_block *sb, struct ovl_fs *ofs,
			    const struct path *workpath)
{
	struct vfsmount *mnt = ovl_upper_mnt(ofs);
	struct dentry *workdir;
	struct file *tmpfile;
	bool rename_whiteout;
	bool d_type;
	int fh_type;
	int err;

	err = mnt_want_write(mnt);
	if (err)
		return err;

	workdir = ovl_workdir_create(ofs, OVL_WORKDIR_NAME, false);
	err = PTR_ERR(workdir);
	if (IS_ERR_OR_NULL(workdir))
		goto out;

	ofs->workdir = workdir;

	err = ovl_setup_trap(sb, ofs->workdir, &ofs->workdir_trap, "workdir");
	if (err)
		goto out;

	/*
	 * Upper should support d_type, else whiteouts are visible.  Given
	 * workdir and upper are on same fs, we can do iterate_dir() on
	 * workdir. This check requires successful creation of workdir in
	 * previous step.
	 */
	err = ovl_check_d_type_supported(workpath);
	if (err < 0)
		goto out;

	d_type = err;
	if (!d_type)
		pr_warn("upper fs needs to support d_type.\n");

	/* Check if upper/work fs supports O_TMPFILE */
	tmpfile = ovl_do_tmpfile(ofs, ofs->workdir, S_IFREG | 0);
	ofs->tmpfile = !IS_ERR(tmpfile);
	if (ofs->tmpfile)
		fput(tmpfile);
	else
		pr_warn("upper fs does not support tmpfile.\n");


	/* Check if upper/work fs supports RENAME_WHITEOUT */
	err = ovl_check_rename_whiteout(ofs);
	if (err < 0)
		goto out;

	rename_whiteout = err;
	if (!rename_whiteout)
		pr_warn("upper fs does not support RENAME_WHITEOUT.\n");

	/*
	 * Check if upper/work fs supports (trusted|user).overlay.* xattr
	 */
	err = ovl_setxattr(ofs, ofs->workdir, OVL_XATTR_OPAQUE, "0", 1);
	if (err) {
		pr_warn("failed to set xattr on upper\n");
		ofs->noxattr = true;
		if (ovl_redirect_follow(ofs)) {
			ofs->config.redirect_mode = OVL_REDIRECT_NOFOLLOW;
			pr_warn("...falling back to redirect_dir=nofollow.\n");
		}
		if (ofs->config.metacopy) {
			ofs->config.metacopy = false;
			pr_warn("...falling back to metacopy=off.\n");
		}
		if (ofs->config.index) {
			ofs->config.index = false;
			pr_warn("...falling back to index=off.\n");
		}
		if (ovl_has_fsid(ofs)) {
			ofs->config.uuid = OVL_UUID_NULL;
			pr_warn("...falling back to uuid=null.\n");
		}
		/*
		 * xattr support is required for persistent st_ino.
		 * Without persistent st_ino, xino=auto falls back to xino=off.
		 */
		if (ofs->config.xino == OVL_XINO_AUTO) {
			ofs->config.xino = OVL_XINO_OFF;
			pr_warn("...falling back to xino=off.\n");
		}
		if (err == -EPERM && !ofs->config.userxattr)
			pr_info("try mounting with 'userxattr' option\n");
		err = 0;
	} else {
		ovl_removexattr(ofs, ofs->workdir, OVL_XATTR_OPAQUE);
	}

	/*
	 * We allowed sub-optimal upper fs configuration and don't want to break
	 * users over kernel upgrade, but we never allowed remote upper fs, so
	 * we can enforce strict requirements for remote upper fs.
	 */
	if (ovl_dentry_remote(ofs->workdir) &&
	    (!d_type || !rename_whiteout || ofs->noxattr)) {
		pr_err("upper fs missing required features.\n");
		err = -EINVAL;
		goto out;
	}

	/*
	 * For volatile mount, create a incompat/volatile/dirty file to keep
	 * track of it.
	 */
	if (ofs->config.ovl_volatile) {
		err = ovl_create_volatile_dirty(ofs);
		if (err < 0) {
			pr_err("Failed to create volatile/dirty file.\n");
			goto out;
		}
	}

	/* Check if upper/work fs supports file handles */
	fh_type = ovl_can_decode_fh(ofs->workdir->d_sb);
	if (ofs->config.index && !fh_type) {
		ofs->config.index = false;
		pr_warn("upper fs does not support file handles, falling back to index=off.\n");
	}
	ofs->nofh |= !fh_type;

	/* Check if upper fs has 32bit inode numbers */
	if (fh_type != FILEID_INO32_GEN)
		ofs->xino_mode = -1;

	/* NFS export of r/w mount depends on index */
	if (ofs->config.nfs_export && !ofs->config.index) {
		pr_warn("NFS export requires \"index=on\", falling back to nfs_export=off.\n");
		ofs->config.nfs_export = false;
	}
out:
	mnt_drop_write(mnt);
	return err;
}

static int ovl_get_workdir(struct super_block *sb, struct ovl_fs *ofs,
			   const struct path *upperpath,
			   const struct path *workpath)
{
	int err;

	err = -EINVAL;
	if (upperpath->mnt != workpath->mnt) {
		pr_err("workdir and upperdir must reside under the same mount\n");
		return err;
	}
	if (!ovl_workdir_ok(workpath->dentry, upperpath->dentry)) {
		pr_err("workdir and upperdir must be separate subtrees\n");
		return err;
	}

	ofs->workbasedir = dget(workpath->dentry);

	if (ovl_inuse_trylock(ofs->workbasedir)) {
		ofs->workdir_locked = true;
	} else {
		err = ovl_report_in_use(ofs, "workdir");
		if (err)
			return err;
	}

	err = ovl_setup_trap(sb, ofs->workbasedir, &ofs->workbasedir_trap,
			     "workdir");
	if (err)
		return err;

	return ovl_make_workdir(sb, ofs, workpath);
}

static int ovl_get_indexdir(struct super_block *sb, struct ovl_fs *ofs,
			    struct ovl_entry *oe, const struct path *upperpath)
{
	struct vfsmount *mnt = ovl_upper_mnt(ofs);
	struct dentry *indexdir;
	int err;

	err = mnt_want_write(mnt);
	if (err)
		return err;

	/* Verify lower root is upper root origin */
	err = ovl_verify_origin(ofs, upperpath->dentry,
				ovl_lowerstack(oe)->dentry, true);
	if (err) {
		pr_err("failed to verify upper root origin\n");
		goto out;
	}

	/* index dir will act also as workdir */
	iput(ofs->workdir_trap);
	ofs->workdir_trap = NULL;
	dput(ofs->workdir);
	ofs->workdir = NULL;
	indexdir = ovl_workdir_create(ofs, OVL_INDEXDIR_NAME, true);
	if (IS_ERR(indexdir)) {
		err = PTR_ERR(indexdir);
	} else if (indexdir) {
		ofs->indexdir = indexdir;
		ofs->workdir = dget(indexdir);

		err = ovl_setup_trap(sb, ofs->indexdir, &ofs->indexdir_trap,
				     "indexdir");
		if (err)
			goto out;

		/*
		 * Verify upper root is exclusively associated with index dir.
		 * Older kernels stored upper fh in ".overlay.origin"
		 * xattr. If that xattr exists, verify that it is a match to
		 * upper dir file handle. In any case, verify or set xattr
		 * ".overlay.upper" to indicate that index may have
		 * directory entries.
		 */
		if (ovl_check_origin_xattr(ofs, ofs->indexdir)) {
			err = ovl_verify_set_fh(ofs, ofs->indexdir,
						OVL_XATTR_ORIGIN,
						upperpath->dentry, true, false);
			if (err)
				pr_err("failed to verify index dir 'origin' xattr\n");
		}
		err = ovl_verify_upper(ofs, ofs->indexdir, upperpath->dentry,
				       true);
		if (err)
			pr_err("failed to verify index dir 'upper' xattr\n");

		/* Cleanup bad/stale/orphan index entries */
		if (!err)
			err = ovl_indexdir_cleanup(ofs);
	}
	if (err || !ofs->indexdir)
		pr_warn("try deleting index dir or mounting with '-o index=off' to disable inodes index.\n");

out:
	mnt_drop_write(mnt);
	return err;
}

static bool ovl_lower_uuid_ok(struct ovl_fs *ofs, const uuid_t *uuid)
{
	unsigned int i;

	if (!ofs->config.nfs_export && !ovl_upper_mnt(ofs))
		return true;

	/*
	 * We allow using single lower with null uuid for index and nfs_export
	 * for example to support those features with single lower squashfs.
	 * To avoid regressions in setups of overlay with re-formatted lower
	 * squashfs, do not allow decoding origin with lower null uuid unless
	 * user opted-in to one of the new features that require following the
	 * lower inode of non-dir upper.
	 */
	if (ovl_allow_offline_changes(ofs) && uuid_is_null(uuid))
		return false;

	for (i = 0; i < ofs->numfs; i++) {
		/*
		 * We use uuid to associate an overlay lower file handle with a
		 * lower layer, so we can accept lower fs with null uuid as long
		 * as all lower layers with null uuid are on the same fs.
		 * if we detect multiple lower fs with the same uuid, we
		 * disable lower file handle decoding on all of them.
		 */
		if (ofs->fs[i].is_lower &&
		    uuid_equal(&ofs->fs[i].sb->s_uuid, uuid)) {
			ofs->fs[i].bad_uuid = true;
			return false;
		}
	}
	return true;
}

/* Get a unique fsid for the layer */
static int ovl_get_fsid(struct ovl_fs *ofs, const struct path *path)
{
	struct super_block *sb = path->mnt->mnt_sb;
	unsigned int i;
	dev_t dev;
	int err;
	bool bad_uuid = false;
	bool warn = false;

	for (i = 0; i < ofs->numfs; i++) {
		if (ofs->fs[i].sb == sb)
			return i;
	}

	if (!ovl_lower_uuid_ok(ofs, &sb->s_uuid)) {
		bad_uuid = true;
		if (ofs->config.xino == OVL_XINO_AUTO) {
			ofs->config.xino = OVL_XINO_OFF;
			warn = true;
		}
		if (ofs->config.index || ofs->config.nfs_export) {
			ofs->config.index = false;
			ofs->config.nfs_export = false;
			warn = true;
		}
		if (warn) {
			pr_warn("%s uuid detected in lower fs '%pd2', falling back to xino=%s,index=off,nfs_export=off.\n",
				uuid_is_null(&sb->s_uuid) ? "null" :
							    "conflicting",
				path->dentry, ovl_xino_mode(&ofs->config));
		}
	}

	err = get_anon_bdev(&dev);
	if (err) {
		pr_err("failed to get anonymous bdev for lowerpath\n");
		return err;
	}

	ofs->fs[ofs->numfs].sb = sb;
	ofs->fs[ofs->numfs].pseudo_dev = dev;
	ofs->fs[ofs->numfs].bad_uuid = bad_uuid;

	return ofs->numfs++;
}

/*
 * The fsid after the last lower fsid is used for the data layers.
 * It is a "null fs" with a null sb, null uuid, and no pseudo dev.
 */
static int ovl_get_data_fsid(struct ovl_fs *ofs)
{
	return ofs->numfs;
}


static int ovl_get_layers(struct super_block *sb, struct ovl_fs *ofs,
			  struct ovl_fs_context *ctx, struct ovl_layer *layers)
{
	int err;
	unsigned int i;
	size_t nr_merged_lower;

	ofs->fs = kcalloc(ctx->nr + 2, sizeof(struct ovl_sb), GFP_KERNEL);
	if (ofs->fs == NULL)
		return -ENOMEM;

	/*
	 * idx/fsid 0 are reserved for upper fs even with lower only overlay
	 * and the last fsid is reserved for "null fs" of the data layers.
	 */
	ofs->numfs++;

	/*
	 * All lower layers that share the same fs as upper layer, use the same
	 * pseudo_dev as upper layer.  Allocate fs[0].pseudo_dev even for lower
	 * only overlay to simplify ovl_fs_free().
	 * is_lower will be set if upper fs is shared with a lower layer.
	 */
	err = get_anon_bdev(&ofs->fs[0].pseudo_dev);
	if (err) {
		pr_err("failed to get anonymous bdev for upper fs\n");
		return err;
	}

	if (ovl_upper_mnt(ofs)) {
		ofs->fs[0].sb = ovl_upper_mnt(ofs)->mnt_sb;
		ofs->fs[0].is_lower = false;
	}

	nr_merged_lower = ctx->nr - ctx->nr_data;
	for (i = 0; i < ctx->nr; i++) {
		struct ovl_fs_context_layer *l = &ctx->lower[i];
		struct vfsmount *mnt;
		struct inode *trap;
		int fsid;

		if (i < nr_merged_lower)
			fsid = ovl_get_fsid(ofs, &l->path);
		else
			fsid = ovl_get_data_fsid(ofs);
		if (fsid < 0)
			return fsid;

		/*
		 * Check if lower root conflicts with this overlay layers before
		 * checking if it is in-use as upperdir/workdir of "another"
		 * mount, because we do not bother to check in ovl_is_inuse() if
		 * the upperdir/workdir is in fact in-use by our
		 * upperdir/workdir.
		 */
		err = ovl_setup_trap(sb, l->path.dentry, &trap, "lowerdir");
		if (err)
			return err;

		if (ovl_is_inuse(l->path.dentry)) {
			err = ovl_report_in_use(ofs, "lowerdir");
			if (err) {
				iput(trap);
				return err;
			}
		}

		mnt = clone_private_mount(&l->path);
		err = PTR_ERR(mnt);
		if (IS_ERR(mnt)) {
			pr_err("failed to clone lowerpath\n");
			iput(trap);
			return err;
		}

		/*
		 * Make lower layers R/O.  That way fchmod/fchown on lower file
		 * will fail instead of modifying lower fs.
		 */
		mnt->mnt_flags |= MNT_READONLY | MNT_NOATIME;

		layers[ofs->numlayer].trap = trap;
		layers[ofs->numlayer].mnt = mnt;
		layers[ofs->numlayer].idx = ofs->numlayer;
		layers[ofs->numlayer].fsid = fsid;
		layers[ofs->numlayer].fs = &ofs->fs[fsid];
		/* Store for printing lowerdir=... in ovl_show_options() */
		ofs->config.lowerdirs[ofs->numlayer] = l->name;
		l->name = NULL;
		ofs->numlayer++;
		ofs->fs[fsid].is_lower = true;
	}

	/*
	 * When all layers on same fs, overlay can use real inode numbers.
	 * With mount option "xino=<on|auto>", mounter declares that there are
	 * enough free high bits in underlying fs to hold the unique fsid.
	 * If overlayfs does encounter underlying inodes using the high xino
	 * bits reserved for fsid, it emits a warning and uses the original
	 * inode number or a non persistent inode number allocated from a
	 * dedicated range.
	 */
	if (ofs->numfs - !ovl_upper_mnt(ofs) == 1) {
		if (ofs->config.xino == OVL_XINO_ON)
			pr_info("\"xino=on\" is useless with all layers on same fs, ignore.\n");
		ofs->xino_mode = 0;
	} else if (ofs->config.xino == OVL_XINO_OFF) {
		ofs->xino_mode = -1;
	} else if (ofs->xino_mode < 0) {
		/*
		 * This is a roundup of number of bits needed for encoding
		 * fsid, where fsid 0 is reserved for upper fs (even with
		 * lower only overlay) +1 extra bit is reserved for the non
		 * persistent inode number range that is used for resolving
		 * xino lower bits overflow.
		 */
		BUILD_BUG_ON(ilog2(OVL_MAX_STACK) > 30);
		ofs->xino_mode = ilog2(ofs->numfs - 1) + 2;
	}

	if (ofs->xino_mode > 0) {
		pr_info("\"xino\" feature enabled using %d upper inode bits.\n",
			ofs->xino_mode);
	}

	return 0;
}

static struct ovl_entry *ovl_get_lowerstack(struct super_block *sb,
					    struct ovl_fs_context *ctx,
					    struct ovl_fs *ofs,
					    struct ovl_layer *layers)
{
	int err;
	unsigned int i;
	size_t nr_merged_lower;
	struct ovl_entry *oe;
	struct ovl_path *lowerstack;

	struct ovl_fs_context_layer *l;

	if (!ofs->config.upperdir && ctx->nr == 1) {
		pr_err("at least 2 lowerdir are needed while upperdir nonexistent\n");
		return ERR_PTR(-EINVAL);
	}

	err = -EINVAL;
	for (i = 0; i < ctx->nr; i++) {
		l = &ctx->lower[i];

		err = ovl_lower_dir(l->name, &l->path, ofs, &sb->s_stack_depth);
		if (err)
			return ERR_PTR(err);
	}

	err = -EINVAL;
	sb->s_stack_depth++;
	if (sb->s_stack_depth > FILESYSTEM_MAX_STACK_DEPTH) {
		pr_err("maximum fs stacking depth exceeded\n");
		return ERR_PTR(err);
	}

	err = ovl_get_layers(sb, ofs, ctx, layers);
	if (err)
		return ERR_PTR(err);

	err = -ENOMEM;
	/* Data-only layers are not merged in root directory */
	nr_merged_lower = ctx->nr - ctx->nr_data;
	oe = ovl_alloc_entry(nr_merged_lower);
	if (!oe)
		return ERR_PTR(err);

	lowerstack = ovl_lowerstack(oe);
	for (i = 0; i < nr_merged_lower; i++) {
		l = &ctx->lower[i];
		lowerstack[i].dentry = dget(l->path.dentry);
		lowerstack[i].layer = &ofs->layers[i + 1];
	}
	ofs->numdatalayer = ctx->nr_data;

	return oe;
}

/*
 * Check if this layer root is a descendant of:
 * - another layer of this overlayfs instance
 * - upper/work dir of any overlayfs instance
 */
static int ovl_check_layer(struct super_block *sb, struct ovl_fs *ofs,
			   struct dentry *dentry, const char *name,
			   bool is_lower)
{
	struct dentry *next = dentry, *parent;
	int err = 0;

	if (!dentry)
		return 0;

	parent = dget_parent(next);

	/* Walk back ancestors to root (inclusive) looking for traps */
	while (!err && parent != next) {
		if (is_lower && ovl_lookup_trap_inode(sb, parent)) {
			err = -ELOOP;
			pr_err("overlapping %s path\n", name);
		} else if (ovl_is_inuse(parent)) {
			err = ovl_report_in_use(ofs, name);
		}
		next = parent;
		parent = dget_parent(next);
		dput(next);
	}

	dput(parent);

	return err;
}

/*
 * Check if any of the layers or work dirs overlap.
 */
static int ovl_check_overlapping_layers(struct super_block *sb,
					struct ovl_fs *ofs)
{
	int i, err;

	if (ovl_upper_mnt(ofs)) {
		err = ovl_check_layer(sb, ofs, ovl_upper_mnt(ofs)->mnt_root,
				      "upperdir", false);
		if (err)
			return err;

		/*
		 * Checking workbasedir avoids hitting ovl_is_inuse(parent) of
		 * this instance and covers overlapping work and index dirs,
		 * unless work or index dir have been moved since created inside
		 * workbasedir.  In that case, we already have their traps in
		 * inode cache and we will catch that case on lookup.
		 */
		err = ovl_check_layer(sb, ofs, ofs->workbasedir, "workdir",
				      false);
		if (err)
			return err;
	}

	for (i = 1; i < ofs->numlayer; i++) {
		err = ovl_check_layer(sb, ofs,
				      ofs->layers[i].mnt->mnt_root,
				      "lowerdir", true);
		if (err)
			return err;
	}

	return 0;
}

static struct dentry *ovl_get_root(struct super_block *sb,
				   struct dentry *upperdentry,
				   struct ovl_entry *oe)
{
	struct dentry *root;
	struct ovl_path *lowerpath = ovl_lowerstack(oe);
	unsigned long ino = d_inode(lowerpath->dentry)->i_ino;
	int fsid = lowerpath->layer->fsid;
	struct ovl_inode_params oip = {
		.upperdentry = upperdentry,
		.oe = oe,
	};

	root = d_make_root(ovl_new_inode(sb, S_IFDIR, 0));
	if (!root)
		return NULL;

	if (upperdentry) {
		/* Root inode uses upper st_ino/i_ino */
		ino = d_inode(upperdentry)->i_ino;
		fsid = 0;
		ovl_dentry_set_upper_alias(root);
		if (ovl_is_impuredir(sb, upperdentry))
			ovl_set_flag(OVL_IMPURE, d_inode(root));
	}

	/* Root is always merge -> can have whiteouts */
	ovl_set_flag(OVL_WHITEOUTS, d_inode(root));
	ovl_dentry_set_flag(OVL_E_CONNECTED, root);
	ovl_set_upperdata(d_inode(root));
	ovl_inode_init(d_inode(root), &oip, ino, fsid);
	ovl_dentry_init_flags(root, upperdentry, oe, DCACHE_OP_WEAK_REVALIDATE);
	/* root keeps a reference of upperdentry */
	dget(upperdentry);

	return root;
}

int ovl_fill_super(struct super_block *sb, struct fs_context *fc)
{
	struct ovl_fs *ofs = sb->s_fs_info;
	struct ovl_fs_context *ctx = fc->fs_private;
	struct dentry *root_dentry;
	struct ovl_entry *oe;
	struct ovl_layer *layers;
	struct cred *cred;
	int err;

	err = -EIO;
	if (WARN_ON(fc->user_ns != current_user_ns()))
		goto out_err;

	sb->s_d_op = &ovl_dentry_operations;

	err = -ENOMEM;
	ofs->creator_cred = cred = prepare_creds();
	if (!cred)
		goto out_err;

	err = ovl_fs_params_verify(ctx, &ofs->config);
	if (err)
		goto out_err;

	err = -EINVAL;
	if (ctx->nr == 0) {
		if (!(fc->sb_flags & SB_SILENT))
			pr_err("missing 'lowerdir'\n");
		goto out_err;
	}

	err = -ENOMEM;
	layers = kcalloc(ctx->nr + 1, sizeof(struct ovl_layer), GFP_KERNEL);
	if (!layers)
		goto out_err;

	ofs->config.lowerdirs = kcalloc(ctx->nr + 1, sizeof(char *), GFP_KERNEL);
	if (!ofs->config.lowerdirs) {
		kfree(layers);
		goto out_err;
	}
	ofs->layers = layers;
	/*
	 * Layer 0 is reserved for upper even if there's no upper.
	 * For consistency, config.lowerdirs[0] is NULL.
	 */
	ofs->numlayer = 1;

	sb->s_stack_depth = 0;
	sb->s_maxbytes = MAX_LFS_FILESIZE;
	atomic_long_set(&ofs->last_ino, 1);
	/* Assume underlying fs uses 32bit inodes unless proven otherwise */
	if (ofs->config.xino != OVL_XINO_OFF) {
		ofs->xino_mode = BITS_PER_LONG - 32;
		if (!ofs->xino_mode) {
			pr_warn("xino not supported on 32bit kernel, falling back to xino=off.\n");
			ofs->config.xino = OVL_XINO_OFF;
		}
	}

	/* alloc/destroy_inode needed for setting up traps in inode cache */
	sb->s_op = &ovl_super_operations;

	if (ofs->config.upperdir) {
		struct super_block *upper_sb;

		err = -EINVAL;
		if (!ofs->config.workdir) {
			pr_err("missing 'workdir'\n");
			goto out_err;
		}

		err = ovl_get_upper(sb, ofs, &layers[0], &ctx->upper);
		if (err)
			goto out_err;

		upper_sb = ovl_upper_mnt(ofs)->mnt_sb;
		if (!ovl_should_sync(ofs)) {
			ofs->errseq = errseq_sample(&upper_sb->s_wb_err);
			if (errseq_check(&upper_sb->s_wb_err, ofs->errseq)) {
				err = -EIO;
				pr_err("Cannot mount volatile when upperdir has an unseen error. Sync upperdir fs to clear state.\n");
				goto out_err;
			}
		}

		err = ovl_get_workdir(sb, ofs, &ctx->upper, &ctx->work);
		if (err)
			goto out_err;

		if (!ofs->workdir)
			sb->s_flags |= SB_RDONLY;

		sb->s_stack_depth = upper_sb->s_stack_depth;
		sb->s_time_gran = upper_sb->s_time_gran;
	}
	oe = ovl_get_lowerstack(sb, ctx, ofs, layers);
	err = PTR_ERR(oe);
	if (IS_ERR(oe))
		goto out_err;

	/* If the upper fs is nonexistent, we mark overlayfs r/o too */
	if (!ovl_upper_mnt(ofs))
		sb->s_flags |= SB_RDONLY;

	if (!ovl_origin_uuid(ofs) && ofs->numfs > 1) {
		pr_warn("The uuid=off requires a single fs for lower and upper, falling back to uuid=null.\n");
		ofs->config.uuid = OVL_UUID_NULL;
	} else if (ovl_has_fsid(ofs) && ovl_upper_mnt(ofs)) {
		/* Use per instance persistent uuid/fsid */
		ovl_init_uuid_xattr(sb, ofs, &ctx->upper);
	}

	if (!ovl_force_readonly(ofs) && ofs->config.index) {
		err = ovl_get_indexdir(sb, ofs, oe, &ctx->upper);
		if (err)
			goto out_free_oe;

		/* Force r/o mount with no index dir */
		if (!ofs->indexdir)
			sb->s_flags |= SB_RDONLY;
	}

	err = ovl_check_overlapping_layers(sb, ofs);
	if (err)
		goto out_free_oe;

	/* Show index=off in /proc/mounts for forced r/o mount */
	if (!ofs->indexdir) {
		ofs->config.index = false;
		if (ovl_upper_mnt(ofs) && ofs->config.nfs_export) {
			pr_warn("NFS export requires an index dir, falling back to nfs_export=off.\n");
			ofs->config.nfs_export = false;
		}
	}

	if (ofs->config.metacopy && ofs->config.nfs_export) {
		pr_warn("NFS export is not supported with metadata only copy up, falling back to nfs_export=off.\n");
		ofs->config.nfs_export = false;
	}

	/*
	 * Support encoding decodable file handles with nfs_export=on
	 * and encoding non-decodable file handles with nfs_export=off
	 * if all layers support file handles.
	 */
	if (ofs->config.nfs_export)
		sb->s_export_op = &ovl_export_operations;
	else if (!ofs->nofh)
		sb->s_export_op = &ovl_export_fid_operations;

	/* Never override disk quota limits or use reserved space */
	cap_lower(cred->cap_effective, CAP_SYS_RESOURCE);

	sb->s_magic = OVERLAYFS_SUPER_MAGIC;
	sb->s_xattr = ofs->config.userxattr ? ovl_user_xattr_handlers :
		ovl_trusted_xattr_handlers;
	sb->s_fs_info = ofs;
#ifdef CONFIG_FS_POSIX_ACL
	sb->s_flags |= SB_POSIXACL;
<<<<<<< HEAD
#endif
	sb->s_iflags |= SB_I_SKIP_SYNC | SB_I_IMA_UNVERIFIABLE_SIGNATURE;
	/*
	 * Ensure that umask handling is done by the filesystems used
	 * for the the upper layer instead of overlayfs as that would
	 * lead to unexpected results.
	 */
	sb->s_iflags |= SB_I_NOUMASK;
=======
	sb->s_iflags |= SB_I_SKIP_SYNC;
>>>>>>> b836c4d2

	err = -ENOMEM;
	root_dentry = ovl_get_root(sb, ctx->upper.dentry, oe);
	if (!root_dentry)
		goto out_free_oe;

	sb->s_root = root_dentry;

	return 0;

out_free_oe:
	ovl_free_entry(oe);
out_err:
	ovl_free_fs(ofs);
	sb->s_fs_info = NULL;
	return err;
}

struct file_system_type ovl_fs_type = {
	.owner			= THIS_MODULE,
	.name			= "overlay",
	.init_fs_context	= ovl_init_fs_context,
	.parameters		= ovl_parameter_spec,
	.fs_flags		= FS_USERNS_MOUNT,
	.kill_sb		= kill_anon_super,
};
MODULE_ALIAS_FS("overlay");

static void ovl_inode_init_once(void *foo)
{
	struct ovl_inode *oi = foo;

	inode_init_once(&oi->vfs_inode);
}

static int __init ovl_init(void)
{
	int err;

	ovl_inode_cachep = kmem_cache_create("ovl_inode",
					     sizeof(struct ovl_inode), 0,
					     (SLAB_RECLAIM_ACCOUNT|
					      SLAB_MEM_SPREAD|SLAB_ACCOUNT),
					     ovl_inode_init_once);
	if (ovl_inode_cachep == NULL)
		return -ENOMEM;

	err = ovl_aio_request_cache_init();
	if (!err) {
		err = register_filesystem(&ovl_fs_type);
		if (!err)
			return 0;

		ovl_aio_request_cache_destroy();
	}
	kmem_cache_destroy(ovl_inode_cachep);

	return err;
}

static void __exit ovl_exit(void)
{
	unregister_filesystem(&ovl_fs_type);

	/*
	 * Make sure all delayed rcu free inodes are flushed before we
	 * destroy cache.
	 */
	rcu_barrier();
	kmem_cache_destroy(ovl_inode_cachep);
	ovl_aio_request_cache_destroy();
}

module_init(ovl_init);
module_exit(ovl_exit);<|MERGE_RESOLUTION|>--- conflicted
+++ resolved
@@ -1498,18 +1498,14 @@
 	sb->s_fs_info = ofs;
 #ifdef CONFIG_FS_POSIX_ACL
 	sb->s_flags |= SB_POSIXACL;
-<<<<<<< HEAD
 #endif
-	sb->s_iflags |= SB_I_SKIP_SYNC | SB_I_IMA_UNVERIFIABLE_SIGNATURE;
+	sb->s_iflags |= SB_I_SKIP_SYNC;
 	/*
 	 * Ensure that umask handling is done by the filesystems used
 	 * for the the upper layer instead of overlayfs as that would
 	 * lead to unexpected results.
 	 */
 	sb->s_iflags |= SB_I_NOUMASK;
-=======
-	sb->s_iflags |= SB_I_SKIP_SYNC;
->>>>>>> b836c4d2
 
 	err = -ENOMEM;
 	root_dentry = ovl_get_root(sb, ctx->upper.dentry, oe);
