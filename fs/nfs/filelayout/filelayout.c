/*
 *  Module for the pnfs nfs4 file layout driver.
 *  Defines all I/O and Policy interface operations, plus code
 *  to register itself with the pNFS client.
 *
 *  Copyright (c) 2002
 *  The Regents of the University of Michigan
 *  All Rights Reserved
 *
 *  Dean Hildebrand <dhildebz@umich.edu>
 *
 *  Permission is granted to use, copy, create derivative works, and
 *  redistribute this software and such derivative works for any purpose,
 *  so long as the name of the University of Michigan is not used in
 *  any advertising or publicity pertaining to the use or distribution
 *  of this software without specific, written prior authorization. If
 *  the above copyright notice or any other identification of the
 *  University of Michigan is included in any copy of any portion of
 *  this software, then the disclaimer below must also be included.
 *
 *  This software is provided as is, without representation or warranty
 *  of any kind either express or implied, including without limitation
 *  the implied warranties of merchantability, fitness for a particular
 *  purpose, or noninfringement.  The Regents of the University of
 *  Michigan shall not be liable for any damages, including special,
 *  indirect, incidental, or consequential damages, with respect to any
 *  claim arising out of or in connection with the use of the software,
 *  even if it has been or is hereafter advised of the possibility of
 *  such damages.
 */

#include <linux/nfs_fs.h>
#include <linux/nfs_page.h>
#include <linux/module.h>

#include <linux/sunrpc/metrics.h>

#include "../nfs4session.h"
#include "../internal.h"
#include "../delegation.h"
#include "filelayout.h"
#include "../nfs4trace.h"

#define NFSDBG_FACILITY         NFSDBG_PNFS_LD

MODULE_LICENSE("GPL");
MODULE_AUTHOR("Dean Hildebrand <dhildebz@umich.edu>");
MODULE_DESCRIPTION("The NFSv4 file layout driver");

#define FILELAYOUT_POLL_RETRY_MAX     (15*HZ)

static loff_t
filelayout_get_dense_offset(struct nfs4_filelayout_segment *flseg,
			    loff_t offset)
{
	u32 stripe_width = flseg->stripe_unit * flseg->dsaddr->stripe_count;
	u64 stripe_no;
	u32 rem;

	offset -= flseg->pattern_offset;
	stripe_no = div_u64(offset, stripe_width);
	div_u64_rem(offset, flseg->stripe_unit, &rem);

	return stripe_no * flseg->stripe_unit + rem;
}

/* This function is used by the layout driver to calculate the
 * offset of the file on the dserver based on whether the
 * layout type is STRIPE_DENSE or STRIPE_SPARSE
 */
static loff_t
filelayout_get_dserver_offset(struct pnfs_layout_segment *lseg, loff_t offset)
{
	struct nfs4_filelayout_segment *flseg = FILELAYOUT_LSEG(lseg);

	switch (flseg->stripe_type) {
	case STRIPE_SPARSE:
		return offset;

	case STRIPE_DENSE:
		return filelayout_get_dense_offset(flseg, offset);
	}

	BUG();
}

static void filelayout_reset_write(struct nfs_pgio_header *hdr)
{
	struct rpc_task *task = &hdr->task;

	if (!test_and_set_bit(NFS_IOHDR_REDO, &hdr->flags)) {
		dprintk("%s Reset task %5u for i/o through MDS "
			"(req %s/%llu, %u bytes @ offset %llu)\n", __func__,
			hdr->task.tk_pid,
			hdr->inode->i_sb->s_id,
			(unsigned long long)NFS_FILEID(hdr->inode),
			hdr->args.count,
			(unsigned long long)hdr->args.offset);

		task->tk_status = pnfs_write_done_resend_to_mds(hdr);
	}
}

static void filelayout_reset_read(struct nfs_pgio_header *hdr)
{
	struct rpc_task *task = &hdr->task;

	if (!test_and_set_bit(NFS_IOHDR_REDO, &hdr->flags)) {
		dprintk("%s Reset task %5u for i/o through MDS "
			"(req %s/%llu, %u bytes @ offset %llu)\n", __func__,
			hdr->task.tk_pid,
			hdr->inode->i_sb->s_id,
			(unsigned long long)NFS_FILEID(hdr->inode),
			hdr->args.count,
			(unsigned long long)hdr->args.offset);

		task->tk_status = pnfs_read_done_resend_to_mds(hdr);
	}
}

static void filelayout_fenceme(struct inode *inode, struct pnfs_layout_hdr *lo)
{
	if (!test_and_clear_bit(NFS_LAYOUT_RETURN, &lo->plh_flags))
		return;
	pnfs_return_layout(inode);
}

static int filelayout_async_handle_error(struct rpc_task *task,
					 struct nfs4_state *state,
					 struct nfs_client *clp,
					 struct pnfs_layout_segment *lseg)
{
	struct pnfs_layout_hdr *lo = lseg->pls_layout;
	struct inode *inode = lo->plh_inode;
	struct nfs_server *mds_server = NFS_SERVER(inode);
	struct nfs4_deviceid_node *devid = FILELAYOUT_DEVID_NODE(lseg);
	struct nfs_client *mds_client = mds_server->nfs_client;
	struct nfs4_slot_table *tbl = &clp->cl_session->fc_slot_table;

	if (task->tk_status >= 0)
		return 0;

	switch (task->tk_status) {
	/* MDS state errors */
	case -NFS4ERR_DELEG_REVOKED:
	case -NFS4ERR_ADMIN_REVOKED:
	case -NFS4ERR_BAD_STATEID:
		if (state == NULL)
			break;
		nfs_remove_bad_delegation(state->inode);
	case -NFS4ERR_OPENMODE:
		if (state == NULL)
			break;
		if (nfs4_schedule_stateid_recovery(mds_server, state) < 0)
			goto out_bad_stateid;
		goto wait_on_recovery;
	case -NFS4ERR_EXPIRED:
		if (state != NULL) {
			if (nfs4_schedule_stateid_recovery(mds_server, state) < 0)
				goto out_bad_stateid;
		}
		nfs4_schedule_lease_recovery(mds_client);
		goto wait_on_recovery;
	/* DS session errors */
	case -NFS4ERR_BADSESSION:
	case -NFS4ERR_BADSLOT:
	case -NFS4ERR_BAD_HIGH_SLOT:
	case -NFS4ERR_DEADSESSION:
	case -NFS4ERR_CONN_NOT_BOUND_TO_SESSION:
	case -NFS4ERR_SEQ_FALSE_RETRY:
	case -NFS4ERR_SEQ_MISORDERED:
		dprintk("%s ERROR %d, Reset session. Exchangeid "
			"flags 0x%x\n", __func__, task->tk_status,
			clp->cl_exchange_flags);
		nfs4_schedule_session_recovery(clp->cl_session, task->tk_status);
		break;
	case -NFS4ERR_DELAY:
	case -NFS4ERR_GRACE:
		rpc_delay(task, FILELAYOUT_POLL_RETRY_MAX);
		break;
	case -NFS4ERR_RETRY_UNCACHED_REP:
		break;
	/* Invalidate Layout errors */
	case -NFS4ERR_PNFS_NO_LAYOUT:
	case -ESTALE:           /* mapped NFS4ERR_STALE */
	case -EBADHANDLE:       /* mapped NFS4ERR_BADHANDLE */
	case -EISDIR:           /* mapped NFS4ERR_ISDIR */
	case -NFS4ERR_FHEXPIRED:
	case -NFS4ERR_WRONG_TYPE:
		dprintk("%s Invalid layout error %d\n", __func__,
			task->tk_status);
		/*
		 * Destroy layout so new i/o will get a new layout.
		 * Layout will not be destroyed until all current lseg
		 * references are put. Mark layout as invalid to resend failed
		 * i/o and all i/o waiting on the slot table to the MDS until
		 * layout is destroyed and a new valid layout is obtained.
		 */
		pnfs_destroy_layout(NFS_I(inode));
		rpc_wake_up(&tbl->slot_tbl_waitq);
		goto reset;
	/* RPC connection errors */
	case -ECONNREFUSED:
	case -EHOSTDOWN:
	case -EHOSTUNREACH:
	case -ENETUNREACH:
	case -EIO:
	case -ETIMEDOUT:
	case -EPIPE:
		dprintk("%s DS connection error %d\n", __func__,
			task->tk_status);
		nfs4_mark_deviceid_unavailable(devid);
		set_bit(NFS_LAYOUT_RETURN, &lo->plh_flags);
		rpc_wake_up(&tbl->slot_tbl_waitq);
		/* fall through */
	default:
reset:
		dprintk("%s Retry through MDS. Error %d\n", __func__,
			task->tk_status);
		return -NFS4ERR_RESET_TO_MDS;
	}
out:
	task->tk_status = 0;
	return -EAGAIN;
out_bad_stateid:
	task->tk_status = -EIO;
	return 0;
wait_on_recovery:
	rpc_sleep_on(&mds_client->cl_rpcwaitq, task, NULL);
	if (test_bit(NFS4CLNT_MANAGER_RUNNING, &mds_client->cl_state) == 0)
		rpc_wake_up_queued_task(&mds_client->cl_rpcwaitq, task);
	goto out;
}

/* NFS_PROTO call done callback routines */

static int filelayout_read_done_cb(struct rpc_task *task,
				struct nfs_pgio_header *hdr)
{
	int err;

	trace_nfs4_pnfs_read(hdr, task->tk_status);
	err = filelayout_async_handle_error(task, hdr->args.context->state,
					    hdr->ds_clp, hdr->lseg);

	switch (err) {
	case -NFS4ERR_RESET_TO_MDS:
		filelayout_reset_read(hdr);
		return task->tk_status;
	case -EAGAIN:
		rpc_restart_call_prepare(task);
		return -EAGAIN;
	}

	return 0;
}

/*
 * We reference the rpc_cred of the first WRITE that triggers the need for
 * a LAYOUTCOMMIT, and use it to send the layoutcommit compound.
 * rfc5661 is not clear about which credential should be used.
 */
static void
filelayout_set_layoutcommit(struct nfs_pgio_header *hdr)
{

	if (FILELAYOUT_LSEG(hdr->lseg)->commit_through_mds ||
	    hdr->res.verf->committed == NFS_FILE_SYNC)
		return;

	pnfs_set_layoutcommit(hdr);
	dprintk("%s inode %lu pls_end_pos %lu\n", __func__, hdr->inode->i_ino,
		(unsigned long) NFS_I(hdr->inode)->layout->plh_lwb);
}

bool
filelayout_test_devid_unavailable(struct nfs4_deviceid_node *node)
{
	return filelayout_test_devid_invalid(node) ||
		nfs4_test_deviceid_unavailable(node);
}

static bool
filelayout_reset_to_mds(struct pnfs_layout_segment *lseg)
{
	struct nfs4_deviceid_node *node = FILELAYOUT_DEVID_NODE(lseg);

	return filelayout_test_devid_unavailable(node);
}

/*
 * Call ops for the async read/write cases
 * In the case of dense layouts, the offset needs to be reset to its
 * original value.
 */
static void filelayout_read_prepare(struct rpc_task *task, void *data)
{
	struct nfs_pgio_header *hdr = data;

	if (unlikely(test_bit(NFS_CONTEXT_BAD, &hdr->args.context->flags))) {
		rpc_exit(task, -EIO);
		return;
	}
	if (filelayout_reset_to_mds(hdr->lseg)) {
		dprintk("%s task %u reset io to MDS\n", __func__, task->tk_pid);
		filelayout_reset_read(hdr);
		rpc_exit(task, 0);
		return;
	}
	hdr->pgio_done_cb = filelayout_read_done_cb;

	if (nfs41_setup_sequence(hdr->ds_clp->cl_session,
			&hdr->args.seq_args,
			&hdr->res.seq_res,
			task))
		return;
	if (nfs4_set_rw_stateid(&hdr->args.stateid, hdr->args.context,
			hdr->args.lock_context, FMODE_READ) == -EIO)
		rpc_exit(task, -EIO); /* lost lock, terminate I/O */
}

static void filelayout_read_call_done(struct rpc_task *task, void *data)
{
	struct nfs_pgio_header *hdr = data;

	dprintk("--> %s task->tk_status %d\n", __func__, task->tk_status);

	if (test_bit(NFS_IOHDR_REDO, &hdr->flags) &&
	    task->tk_status == 0) {
		nfs41_sequence_done(task, &hdr->res.seq_res);
		return;
	}

	/* Note this may cause RPC to be resent */
	hdr->mds_ops->rpc_call_done(task, data);
}

static void filelayout_read_count_stats(struct rpc_task *task, void *data)
{
	struct nfs_pgio_header *hdr = data;

	rpc_count_iostats(task, NFS_SERVER(hdr->inode)->client->cl_metrics);
}

static void filelayout_read_release(void *data)
{
	struct nfs_pgio_header *hdr = data;
	struct pnfs_layout_hdr *lo = hdr->lseg->pls_layout;

	filelayout_fenceme(lo->plh_inode, lo);
	nfs_put_client(hdr->ds_clp);
	hdr->mds_ops->rpc_release(data);
}

static int filelayout_write_done_cb(struct rpc_task *task,
				struct nfs_pgio_header *hdr)
{
	int err;

	trace_nfs4_pnfs_write(hdr, task->tk_status);
	err = filelayout_async_handle_error(task, hdr->args.context->state,
					    hdr->ds_clp, hdr->lseg);

	switch (err) {
	case -NFS4ERR_RESET_TO_MDS:
		filelayout_reset_write(hdr);
		return task->tk_status;
	case -EAGAIN:
		rpc_restart_call_prepare(task);
		return -EAGAIN;
	}

	filelayout_set_layoutcommit(hdr);
	return 0;
}

/* Fake up some data that will cause nfs_commit_release to retry the writes. */
static void prepare_to_resend_writes(struct nfs_commit_data *data)
{
	struct nfs_page *first = nfs_list_entry(data->pages.next);

	data->task.tk_status = 0;
	memcpy(&data->verf.verifier, &first->wb_verf,
	       sizeof(data->verf.verifier));
	data->verf.verifier.data[0]++; /* ensure verifier mismatch */
}

static int filelayout_commit_done_cb(struct rpc_task *task,
				     struct nfs_commit_data *data)
{
	int err;

	trace_nfs4_pnfs_commit_ds(data, task->tk_status);
	err = filelayout_async_handle_error(task, NULL, data->ds_clp,
					    data->lseg);

	switch (err) {
	case -NFS4ERR_RESET_TO_MDS:
		prepare_to_resend_writes(data);
		return -EAGAIN;
	case -EAGAIN:
		rpc_restart_call_prepare(task);
		return -EAGAIN;
	}

	return 0;
}

static void filelayout_write_prepare(struct rpc_task *task, void *data)
{
	struct nfs_pgio_header *hdr = data;

	if (unlikely(test_bit(NFS_CONTEXT_BAD, &hdr->args.context->flags))) {
		rpc_exit(task, -EIO);
		return;
	}
	if (filelayout_reset_to_mds(hdr->lseg)) {
		dprintk("%s task %u reset io to MDS\n", __func__, task->tk_pid);
		filelayout_reset_write(hdr);
		rpc_exit(task, 0);
		return;
	}
	if (nfs41_setup_sequence(hdr->ds_clp->cl_session,
			&hdr->args.seq_args,
			&hdr->res.seq_res,
			task))
		return;
	if (nfs4_set_rw_stateid(&hdr->args.stateid, hdr->args.context,
			hdr->args.lock_context, FMODE_WRITE) == -EIO)
		rpc_exit(task, -EIO); /* lost lock, terminate I/O */
}

static void filelayout_write_call_done(struct rpc_task *task, void *data)
{
	struct nfs_pgio_header *hdr = data;

	if (test_bit(NFS_IOHDR_REDO, &hdr->flags) &&
	    task->tk_status == 0) {
		nfs41_sequence_done(task, &hdr->res.seq_res);
		return;
	}

	/* Note this may cause RPC to be resent */
	hdr->mds_ops->rpc_call_done(task, data);
}

static void filelayout_write_count_stats(struct rpc_task *task, void *data)
{
	struct nfs_pgio_header *hdr = data;

	rpc_count_iostats(task, NFS_SERVER(hdr->inode)->client->cl_metrics);
}

static void filelayout_write_release(void *data)
{
	struct nfs_pgio_header *hdr = data;
	struct pnfs_layout_hdr *lo = hdr->lseg->pls_layout;

	filelayout_fenceme(lo->plh_inode, lo);
	nfs_put_client(hdr->ds_clp);
	hdr->mds_ops->rpc_release(data);
}

static void filelayout_commit_prepare(struct rpc_task *task, void *data)
{
	struct nfs_commit_data *wdata = data;

	nfs41_setup_sequence(wdata->ds_clp->cl_session,
			&wdata->args.seq_args,
			&wdata->res.seq_res,
			task);
}

static void filelayout_write_commit_done(struct rpc_task *task, void *data)
{
	struct nfs_commit_data *wdata = data;

	/* Note this may cause RPC to be resent */
	wdata->mds_ops->rpc_call_done(task, data);
}

static void filelayout_commit_count_stats(struct rpc_task *task, void *data)
{
	struct nfs_commit_data *cdata = data;

	rpc_count_iostats(task, NFS_SERVER(cdata->inode)->client->cl_metrics);
}

static void filelayout_commit_release(void *calldata)
{
	struct nfs_commit_data *data = calldata;

	data->completion_ops->completion(data);
	pnfs_put_lseg(data->lseg);
	nfs_put_client(data->ds_clp);
	nfs_commitdata_release(data);
}

static const struct rpc_call_ops filelayout_read_call_ops = {
	.rpc_call_prepare = filelayout_read_prepare,
	.rpc_call_done = filelayout_read_call_done,
	.rpc_count_stats = filelayout_read_count_stats,
	.rpc_release = filelayout_read_release,
};

static const struct rpc_call_ops filelayout_write_call_ops = {
	.rpc_call_prepare = filelayout_write_prepare,
	.rpc_call_done = filelayout_write_call_done,
	.rpc_count_stats = filelayout_write_count_stats,
	.rpc_release = filelayout_write_release,
};

static const struct rpc_call_ops filelayout_commit_call_ops = {
	.rpc_call_prepare = filelayout_commit_prepare,
	.rpc_call_done = filelayout_write_commit_done,
	.rpc_count_stats = filelayout_commit_count_stats,
	.rpc_release = filelayout_commit_release,
};

static enum pnfs_try_status
filelayout_read_pagelist(struct nfs_pgio_header *hdr)
{
	struct pnfs_layout_segment *lseg = hdr->lseg;
	struct nfs4_pnfs_ds *ds;
	struct rpc_clnt *ds_clnt;
	loff_t offset = hdr->args.offset;
	u32 j, idx;
	struct nfs_fh *fh;

	dprintk("--> %s ino %lu pgbase %u req %Zu@%llu\n",
		__func__, hdr->inode->i_ino,
		hdr->args.pgbase, (size_t)hdr->args.count, offset);

	/* Retrieve the correct rpc_client for the byte range */
	j = nfs4_fl_calc_j_index(lseg, offset);
	idx = nfs4_fl_calc_ds_index(lseg, j);
	ds = nfs4_fl_prepare_ds(lseg, idx);
	if (!ds)
		return PNFS_NOT_ATTEMPTED;

	ds_clnt = nfs4_find_or_create_ds_client(ds->ds_clp, hdr->inode);
	if (IS_ERR(ds_clnt))
		return PNFS_NOT_ATTEMPTED;

	dprintk("%s USE DS: %s cl_count %d\n", __func__,
		ds->ds_remotestr, atomic_read(&ds->ds_clp->cl_count));

	/* No multipath support. Use first DS */
	atomic_inc(&ds->ds_clp->cl_count);
	hdr->ds_clp = ds->ds_clp;
	hdr->ds_idx = idx;
	fh = nfs4_fl_select_ds_fh(lseg, j);
	if (fh)
		hdr->args.fh = fh;

	hdr->args.offset = filelayout_get_dserver_offset(lseg, offset);
	hdr->mds_offset = offset;

	/* Perform an asynchronous read to ds */
	nfs_initiate_pgio(ds_clnt, hdr,
			    &filelayout_read_call_ops, 0, RPC_TASK_SOFTCONN);
	return PNFS_ATTEMPTED;
}

/* Perform async writes. */
static enum pnfs_try_status
filelayout_write_pagelist(struct nfs_pgio_header *hdr, int sync)
{
	struct pnfs_layout_segment *lseg = hdr->lseg;
	struct nfs4_pnfs_ds *ds;
	struct rpc_clnt *ds_clnt;
	loff_t offset = hdr->args.offset;
	u32 j, idx;
	struct nfs_fh *fh;

	/* Retrieve the correct rpc_client for the byte range */
	j = nfs4_fl_calc_j_index(lseg, offset);
	idx = nfs4_fl_calc_ds_index(lseg, j);
	ds = nfs4_fl_prepare_ds(lseg, idx);
	if (!ds)
		return PNFS_NOT_ATTEMPTED;

	ds_clnt = nfs4_find_or_create_ds_client(ds->ds_clp, hdr->inode);
	if (IS_ERR(ds_clnt))
		return PNFS_NOT_ATTEMPTED;

	dprintk("%s ino %lu sync %d req %Zu@%llu DS: %s cl_count %d\n",
		__func__, hdr->inode->i_ino, sync, (size_t) hdr->args.count,
		offset, ds->ds_remotestr, atomic_read(&ds->ds_clp->cl_count));

	hdr->pgio_done_cb = filelayout_write_done_cb;
	atomic_inc(&ds->ds_clp->cl_count);
	hdr->ds_clp = ds->ds_clp;
	hdr->ds_idx = idx;
	fh = nfs4_fl_select_ds_fh(lseg, j);
	if (fh)
		hdr->args.fh = fh;
	hdr->args.offset = filelayout_get_dserver_offset(lseg, offset);

	/* Perform an asynchronous write */
	nfs_initiate_pgio(ds_clnt, hdr,
				    &filelayout_write_call_ops, sync,
				    RPC_TASK_SOFTCONN);
	return PNFS_ATTEMPTED;
}

/*
 * filelayout_check_layout()
 *
 * Make sure layout segment parameters are sane WRT the device.
 * At this point no generic layer initialization of the lseg has occurred,
 * and nothing has been added to the layout_hdr cache.
 *
 */
static int
filelayout_check_layout(struct pnfs_layout_hdr *lo,
			struct nfs4_filelayout_segment *fl,
			struct nfs4_layoutget_res *lgr,
			struct nfs4_deviceid *id,
			gfp_t gfp_flags)
{
	struct nfs4_deviceid_node *d;
	struct nfs4_file_layout_dsaddr *dsaddr;
	int status = -EINVAL;

	dprintk("--> %s\n", __func__);

	/* FIXME: remove this check when layout segment support is added */
	if (lgr->range.offset != 0 ||
	    lgr->range.length != NFS4_MAX_UINT64) {
		dprintk("%s Only whole file layouts supported. Use MDS i/o\n",
			__func__);
		goto out;
	}

	if (fl->pattern_offset > lgr->range.offset) {
		dprintk("%s pattern_offset %lld too large\n",
				__func__, fl->pattern_offset);
		goto out;
	}

	if (!fl->stripe_unit) {
		dprintk("%s Invalid stripe unit (%u)\n",
			__func__, fl->stripe_unit);
		goto out;
	}

	/* find and reference the deviceid */
	d = nfs4_find_get_deviceid(NFS_SERVER(lo->plh_inode)->pnfs_curr_ld,
				   NFS_SERVER(lo->plh_inode)->nfs_client, id);
	if (d == NULL) {
		dsaddr = filelayout_get_device_info(lo->plh_inode, id,
				lo->plh_lc_cred, gfp_flags);
		if (dsaddr == NULL)
			goto out;
	} else
		dsaddr = container_of(d, struct nfs4_file_layout_dsaddr, id_node);
	/* Found deviceid is unavailable */
	if (filelayout_test_devid_unavailable(&dsaddr->id_node))
			goto out_put;

	fl->dsaddr = dsaddr;

	if (fl->first_stripe_index >= dsaddr->stripe_count) {
		dprintk("%s Bad first_stripe_index %u\n",
				__func__, fl->first_stripe_index);
		goto out_put;
	}

	if ((fl->stripe_type == STRIPE_SPARSE &&
	    fl->num_fh > 1 && fl->num_fh != dsaddr->ds_num) ||
	    (fl->stripe_type == STRIPE_DENSE &&
	    fl->num_fh != dsaddr->stripe_count)) {
		dprintk("%s num_fh %u not valid for given packing\n",
			__func__, fl->num_fh);
		goto out_put;
	}

	status = 0;
out:
	dprintk("--> %s returns %d\n", __func__, status);
	return status;
out_put:
	nfs4_fl_put_deviceid(dsaddr);
	goto out;
}

static void filelayout_free_fh_array(struct nfs4_filelayout_segment *fl)
{
	int i;

	for (i = 0; i < fl->num_fh; i++) {
		if (!fl->fh_array[i])
			break;
		kfree(fl->fh_array[i]);
	}
	kfree(fl->fh_array);
	fl->fh_array = NULL;
}

static void
_filelayout_free_lseg(struct nfs4_filelayout_segment *fl)
{
	filelayout_free_fh_array(fl);
	kfree(fl);
}

static int
filelayout_decode_layout(struct pnfs_layout_hdr *flo,
			 struct nfs4_filelayout_segment *fl,
			 struct nfs4_layoutget_res *lgr,
			 struct nfs4_deviceid *id,
			 gfp_t gfp_flags)
{
	struct xdr_stream stream;
	struct xdr_buf buf;
	struct page *scratch;
	__be32 *p;
	uint32_t nfl_util;
	int i;

	dprintk("%s: set_layout_map Begin\n", __func__);

	scratch = alloc_page(gfp_flags);
	if (!scratch)
		return -ENOMEM;

	xdr_init_decode_pages(&stream, &buf, lgr->layoutp->pages, lgr->layoutp->len);
	xdr_set_scratch_buffer(&stream, page_address(scratch), PAGE_SIZE);

	/* 20 = ufl_util (4), first_stripe_index (4), pattern_offset (8),
	 * num_fh (4) */
	p = xdr_inline_decode(&stream, NFS4_DEVICEID4_SIZE + 20);
	if (unlikely(!p))
		goto out_err;

	memcpy(id, p, sizeof(*id));
	p += XDR_QUADLEN(NFS4_DEVICEID4_SIZE);
	nfs4_print_deviceid(id);

	nfl_util = be32_to_cpup(p++);
	if (nfl_util & NFL4_UFLG_COMMIT_THRU_MDS)
		fl->commit_through_mds = 1;
	if (nfl_util & NFL4_UFLG_DENSE)
		fl->stripe_type = STRIPE_DENSE;
	else
		fl->stripe_type = STRIPE_SPARSE;
	fl->stripe_unit = nfl_util & ~NFL4_UFLG_MASK;

	fl->first_stripe_index = be32_to_cpup(p++);
	p = xdr_decode_hyper(p, &fl->pattern_offset);
	fl->num_fh = be32_to_cpup(p++);

	dprintk("%s: nfl_util 0x%X num_fh %u fsi %u po %llu\n",
		__func__, nfl_util, fl->num_fh, fl->first_stripe_index,
		fl->pattern_offset);

	/* Note that a zero value for num_fh is legal for STRIPE_SPARSE.
	 * Futher checking is done in filelayout_check_layout */
	if (fl->num_fh >
	    max(NFS4_PNFS_MAX_STRIPE_CNT, NFS4_PNFS_MAX_MULTI_CNT))
		goto out_err;

	if (fl->num_fh > 0) {
		fl->fh_array = kcalloc(fl->num_fh, sizeof(fl->fh_array[0]),
				       gfp_flags);
		if (!fl->fh_array)
			goto out_err;
	}

	for (i = 0; i < fl->num_fh; i++) {
		/* Do we want to use a mempool here? */
		fl->fh_array[i] = kmalloc(sizeof(struct nfs_fh), gfp_flags);
		if (!fl->fh_array[i])
			goto out_err_free;

		p = xdr_inline_decode(&stream, 4);
		if (unlikely(!p))
			goto out_err_free;
		fl->fh_array[i]->size = be32_to_cpup(p++);
		if (sizeof(struct nfs_fh) < fl->fh_array[i]->size) {
			printk(KERN_ERR "NFS: Too big fh %d received %d\n",
			       i, fl->fh_array[i]->size);
			goto out_err_free;
		}

		p = xdr_inline_decode(&stream, fl->fh_array[i]->size);
		if (unlikely(!p))
			goto out_err_free;
		memcpy(fl->fh_array[i]->data, p, fl->fh_array[i]->size);
		dprintk("DEBUG: %s: fh len %d\n", __func__,
			fl->fh_array[i]->size);
	}

	__free_page(scratch);
	return 0;

out_err_free:
	filelayout_free_fh_array(fl);
out_err:
	__free_page(scratch);
	return -EIO;
}

static void
filelayout_free_lseg(struct pnfs_layout_segment *lseg)
{
	struct nfs4_filelayout_segment *fl = FILELAYOUT_LSEG(lseg);

	dprintk("--> %s\n", __func__);
	nfs4_fl_put_deviceid(fl->dsaddr);
	/* This assumes a single RW lseg */
	if (lseg->pls_range.iomode == IOMODE_RW) {
		struct nfs4_filelayout *flo;

		flo = FILELAYOUT_FROM_HDR(lseg->pls_layout);
		flo->commit_info.nbuckets = 0;
		kfree(flo->commit_info.buckets);
		flo->commit_info.buckets = NULL;
	}
	_filelayout_free_lseg(fl);
}

static int
filelayout_alloc_commit_info(struct pnfs_layout_segment *lseg,
			     struct nfs_commit_info *cinfo,
			     gfp_t gfp_flags)
{
	struct nfs4_filelayout_segment *fl = FILELAYOUT_LSEG(lseg);
	struct pnfs_commit_bucket *buckets;
	int size, i;

	if (fl->commit_through_mds)
		return 0;

	size = (fl->stripe_type == STRIPE_SPARSE) ?
		fl->dsaddr->ds_num : fl->dsaddr->stripe_count;

	if (cinfo->ds->nbuckets >= size) {
		/* This assumes there is only one IOMODE_RW lseg.  What
		 * we really want to do is have a layout_hdr level
		 * dictionary of <multipath_list4, fh> keys, each
		 * associated with a struct list_head, populated by calls
		 * to filelayout_write_pagelist().
		 * */
		return 0;
	}

	buckets = kcalloc(size, sizeof(struct pnfs_commit_bucket),
			  gfp_flags);
	if (!buckets)
		return -ENOMEM;
	for (i = 0; i < size; i++) {
		INIT_LIST_HEAD(&buckets[i].written);
		INIT_LIST_HEAD(&buckets[i].committing);
		/* mark direct verifier as unset */
		buckets[i].direct_verf.committed = NFS_INVALID_STABLE_HOW;
	}

	spin_lock(cinfo->lock);
	if (cinfo->ds->nbuckets >= size)
		goto out;
	for (i = 0; i < cinfo->ds->nbuckets; i++) {
		list_splice(&cinfo->ds->buckets[i].written,
			    &buckets[i].written);
		list_splice(&cinfo->ds->buckets[i].committing,
			    &buckets[i].committing);
		buckets[i].direct_verf.committed =
			cinfo->ds->buckets[i].direct_verf.committed;
		buckets[i].wlseg = cinfo->ds->buckets[i].wlseg;
		buckets[i].clseg = cinfo->ds->buckets[i].clseg;
	}
	swap(cinfo->ds->buckets, buckets);
	cinfo->ds->nbuckets = size;
out:
	spin_unlock(cinfo->lock);
	kfree(buckets);
	return 0;
}

static struct pnfs_layout_segment *
filelayout_alloc_lseg(struct pnfs_layout_hdr *layoutid,
		      struct nfs4_layoutget_res *lgr,
		      gfp_t gfp_flags)
{
	struct nfs4_filelayout_segment *fl;
	int rc;
	struct nfs4_deviceid id;

	dprintk("--> %s\n", __func__);
	fl = kzalloc(sizeof(*fl), gfp_flags);
	if (!fl)
		return NULL;

	rc = filelayout_decode_layout(layoutid, fl, lgr, &id, gfp_flags);
	if (rc != 0 || filelayout_check_layout(layoutid, fl, lgr, &id, gfp_flags)) {
		_filelayout_free_lseg(fl);
		return NULL;
	}
	return &fl->generic_hdr;
}

/*
 * filelayout_pg_test(). Called by nfs_can_coalesce_requests()
 *
 * Return 0 if @req cannot be coalesced into @pgio, otherwise return the number
 * of bytes (maximum @req->wb_bytes) that can be coalesced.
 */
static size_t
filelayout_pg_test(struct nfs_pageio_descriptor *pgio, struct nfs_page *prev,
		   struct nfs_page *req)
{
	unsigned int size;
	u64 p_stripe, r_stripe;
	u32 stripe_offset;
	u64 segment_offset = pgio->pg_lseg->pls_range.offset;
	u32 stripe_unit = FILELAYOUT_LSEG(pgio->pg_lseg)->stripe_unit;

	/* calls nfs_generic_pg_test */
	size = pnfs_generic_pg_test(pgio, prev, req);
	if (!size)
		return 0;

	/* see if req and prev are in the same stripe */
	if (prev) {
		p_stripe = (u64)req_offset(prev) - segment_offset;
		r_stripe = (u64)req_offset(req) - segment_offset;
		do_div(p_stripe, stripe_unit);
		do_div(r_stripe, stripe_unit);

		if (p_stripe != r_stripe)
			return 0;
	}

	/* calculate remaining bytes in the current stripe */
	div_u64_rem((u64)req_offset(req) - segment_offset,
			stripe_unit,
			&stripe_offset);
	WARN_ON_ONCE(stripe_offset > stripe_unit);
	if (stripe_offset >= stripe_unit)
		return 0;
	return min(stripe_unit - (unsigned int)stripe_offset, size);
}

static void
filelayout_pg_init_read(struct nfs_pageio_descriptor *pgio,
			struct nfs_page *req)
{
	if (!pgio->pg_lseg)
		pgio->pg_lseg = pnfs_update_layout(pgio->pg_inode,
					   req->wb_context,
					   0,
					   NFS4_MAX_UINT64,
					   IOMODE_READ,
					   GFP_KERNEL);
	/* If no lseg, fall back to read through mds */
	if (pgio->pg_lseg == NULL)
		nfs_pageio_reset_read_mds(pgio);
}

static void
filelayout_pg_init_write(struct nfs_pageio_descriptor *pgio,
			 struct nfs_page *req)
{
	struct nfs_commit_info cinfo;
	int status;

	if (!pgio->pg_lseg)
		pgio->pg_lseg = pnfs_update_layout(pgio->pg_inode,
					   req->wb_context,
					   0,
					   NFS4_MAX_UINT64,
					   IOMODE_RW,
					   GFP_NOFS);
	/* If no lseg, fall back to write through mds */
	if (pgio->pg_lseg == NULL)
		goto out_mds;
	nfs_init_cinfo(&cinfo, pgio->pg_inode, pgio->pg_dreq);
	status = filelayout_alloc_commit_info(pgio->pg_lseg, &cinfo, GFP_NOFS);
	if (status < 0) {
		pnfs_put_lseg(pgio->pg_lseg);
		pgio->pg_lseg = NULL;
		goto out_mds;
	}
	return;
out_mds:
	nfs_pageio_reset_write_mds(pgio);
}

static const struct nfs_pageio_ops filelayout_pg_read_ops = {
	.pg_init = filelayout_pg_init_read,
	.pg_test = filelayout_pg_test,
	.pg_doio = pnfs_generic_pg_readpages,
};

static const struct nfs_pageio_ops filelayout_pg_write_ops = {
	.pg_init = filelayout_pg_init_write,
	.pg_test = filelayout_pg_test,
	.pg_doio = pnfs_generic_pg_writepages,
};

static u32 select_bucket_index(struct nfs4_filelayout_segment *fl, u32 j)
{
	if (fl->stripe_type == STRIPE_SPARSE)
		return nfs4_fl_calc_ds_index(&fl->generic_hdr, j);
	else
		return j;
}

/* The generic layer is about to remove the req from the commit list.
 * If this will make the bucket empty, it will need to put the lseg reference.
 * Note this is must be called holding the inode (/cinfo) lock
 */
static void
filelayout_clear_request_commit(struct nfs_page *req,
				struct nfs_commit_info *cinfo)
{
	struct pnfs_layout_segment *freeme = NULL;

	if (!test_and_clear_bit(PG_COMMIT_TO_DS, &req->wb_flags))
		goto out;
	cinfo->ds->nwritten--;
	if (list_is_singular(&req->wb_list)) {
		struct pnfs_commit_bucket *bucket;

		bucket = list_first_entry(&req->wb_list,
					  struct pnfs_commit_bucket,
					  written);
		freeme = bucket->wlseg;
		bucket->wlseg = NULL;
	}
out:
	nfs_request_remove_commit_list(req, cinfo);
	pnfs_put_lseg_async(freeme);
}

static void
filelayout_mark_request_commit(struct nfs_page *req,
			       struct pnfs_layout_segment *lseg,
			       struct nfs_commit_info *cinfo)

{
	struct nfs4_filelayout_segment *fl = FILELAYOUT_LSEG(lseg);
	u32 i, j;
	struct list_head *list;
	struct pnfs_commit_bucket *buckets;

	if (fl->commit_through_mds) {
		list = &cinfo->mds->list;
		spin_lock(cinfo->lock);
		goto mds_commit;
	}

	/* Note that we are calling nfs4_fl_calc_j_index on each page
	 * that ends up being committed to a data server.  An attractive
	 * alternative is to add a field to nfs_write_data and nfs_page
	 * to store the value calculated in filelayout_write_pagelist
	 * and just use that here.
	 */
	j = nfs4_fl_calc_j_index(lseg, req_offset(req));
	i = select_bucket_index(fl, j);
	spin_lock(cinfo->lock);
	buckets = cinfo->ds->buckets;
	list = &buckets[i].written;
	if (list_empty(list)) {
		/* Non-empty buckets hold a reference on the lseg.  That ref
		 * is normally transferred to the COMMIT call and released
		 * there.  It could also be released if the last req is pulled
		 * off due to a rewrite, in which case it will be done in
		 * filelayout_clear_request_commit
		 */
		buckets[i].wlseg = pnfs_get_lseg(lseg);
	}
	set_bit(PG_COMMIT_TO_DS, &req->wb_flags);
	cinfo->ds->nwritten++;

mds_commit:
	/* nfs_request_add_commit_list(). We need to add req to list without
	 * dropping cinfo lock.
	 */
	set_bit(PG_CLEAN, &(req)->wb_flags);
	nfs_list_add_request(req, list);
	cinfo->mds->ncommit++;
	spin_unlock(cinfo->lock);
	if (!cinfo->dreq) {
		inc_zone_page_state(req->wb_page, NR_UNSTABLE_NFS);
		inc_bdi_stat(page_file_mapping(req->wb_page)->backing_dev_info,
			     BDI_RECLAIMABLE);
		__mark_inode_dirty(req->wb_context->dentry->d_inode,
				   I_DIRTY_DATASYNC);
	}
}

static u32 calc_ds_index_from_commit(struct pnfs_layout_segment *lseg, u32 i)
{
	struct nfs4_filelayout_segment *flseg = FILELAYOUT_LSEG(lseg);

	if (flseg->stripe_type == STRIPE_SPARSE)
		return i;
	else
		return nfs4_fl_calc_ds_index(lseg, i);
}

static struct nfs_fh *
select_ds_fh_from_commit(struct pnfs_layout_segment *lseg, u32 i)
{
	struct nfs4_filelayout_segment *flseg = FILELAYOUT_LSEG(lseg);

	if (flseg->stripe_type == STRIPE_SPARSE) {
		if (flseg->num_fh == 1)
			i = 0;
		else if (flseg->num_fh == 0)
			/* Use the MDS OPEN fh set in nfs_read_rpcsetup */
			return NULL;
	}
	return flseg->fh_array[i];
}

static int filelayout_initiate_commit(struct nfs_commit_data *data, int how)
{
	struct pnfs_layout_segment *lseg = data->lseg;
	struct nfs4_pnfs_ds *ds;
	struct rpc_clnt *ds_clnt;
	u32 idx;
	struct nfs_fh *fh;

	idx = calc_ds_index_from_commit(lseg, data->ds_commit_index);
	ds = nfs4_fl_prepare_ds(lseg, idx);
	if (!ds)
		goto out_err;

	ds_clnt = nfs4_find_or_create_ds_client(ds->ds_clp, data->inode);
	if (IS_ERR(ds_clnt))
		goto out_err;

	dprintk("%s ino %lu, how %d cl_count %d\n", __func__,
		data->inode->i_ino, how, atomic_read(&ds->ds_clp->cl_count));
	data->commit_done_cb = filelayout_commit_done_cb;
	atomic_inc(&ds->ds_clp->cl_count);
	data->ds_clp = ds->ds_clp;
	fh = select_ds_fh_from_commit(lseg, data->ds_commit_index);
	if (fh)
		data->args.fh = fh;
	return nfs_initiate_commit(ds_clnt, data,
				   &filelayout_commit_call_ops, how,
				   RPC_TASK_SOFTCONN);
out_err:
	prepare_to_resend_writes(data);
	filelayout_commit_release(data);
	return -EAGAIN;
}

static int
transfer_commit_list(struct list_head *src, struct list_head *dst,
		     struct nfs_commit_info *cinfo, int max)
{
	struct nfs_page *req, *tmp;
	int ret = 0;

	list_for_each_entry_safe(req, tmp, src, wb_list) {
		if (!nfs_lock_request(req))
			continue;
		kref_get(&req->wb_kref);
		if (cond_resched_lock(cinfo->lock))
			list_safe_reset_next(req, tmp, wb_list);
		nfs_request_remove_commit_list(req, cinfo);
		clear_bit(PG_COMMIT_TO_DS, &req->wb_flags);
		nfs_list_add_request(req, dst);
		ret++;
		if ((ret == max) && !cinfo->dreq)
			break;
	}
	return ret;
}

/* Note called with cinfo->lock held. */
static int
filelayout_scan_ds_commit_list(struct pnfs_commit_bucket *bucket,
			       struct nfs_commit_info *cinfo,
			       int max)
{
	struct list_head *src = &bucket->written;
	struct list_head *dst = &bucket->committing;
	int ret;

	ret = transfer_commit_list(src, dst, cinfo, max);
	if (ret) {
		cinfo->ds->nwritten -= ret;
		cinfo->ds->ncommitting += ret;
		bucket->clseg = bucket->wlseg;
		if (list_empty(src))
			bucket->wlseg = NULL;
		else
			pnfs_get_lseg(bucket->clseg);
	}
	return ret;
}

/* Move reqs from written to committing lists, returning count of number moved.
 * Note called with cinfo->lock held.
 */
static int filelayout_scan_commit_lists(struct nfs_commit_info *cinfo,
					int max)
{
	int i, rv = 0, cnt;

	for (i = 0; i < cinfo->ds->nbuckets && max != 0; i++) {
		cnt = filelayout_scan_ds_commit_list(&cinfo->ds->buckets[i],
						     cinfo, max);
		max -= cnt;
		rv += cnt;
	}
	return rv;
}

/* Pull everything off the committing lists and dump into @dst */
static void filelayout_recover_commit_reqs(struct list_head *dst,
					   struct nfs_commit_info *cinfo)
{
	struct pnfs_commit_bucket *b;
	struct pnfs_layout_segment *freeme;
	int i;

restart:
	spin_lock(cinfo->lock);
	for (i = 0, b = cinfo->ds->buckets; i < cinfo->ds->nbuckets; i++, b++) {
		if (transfer_commit_list(&b->written, dst, cinfo, 0)) {
			freeme = b->wlseg;
			b->wlseg = NULL;
			spin_unlock(cinfo->lock);
			pnfs_put_lseg(freeme);
			goto restart;
		}
	}
	cinfo->ds->nwritten = 0;
	spin_unlock(cinfo->lock);
}

/* filelayout_search_commit_reqs - Search lists in @cinfo for the head reqest
 *				   for @page
 * @cinfo - commit info for current inode
 * @page - page to search for matching head request
 *
 * Returns a the head request if one is found, otherwise returns NULL.
 */
static struct nfs_page *
filelayout_search_commit_reqs(struct nfs_commit_info *cinfo, struct page *page)
{
	struct nfs_page *freq, *t;
	struct pnfs_commit_bucket *b;
	int i;

	/* Linearly search the commit lists for each bucket until a matching
	 * request is found */
	for (i = 0, b = cinfo->ds->buckets; i < cinfo->ds->nbuckets; i++, b++) {
		list_for_each_entry_safe(freq, t, &b->written, wb_list) {
			if (freq->wb_page == page)
				return freq->wb_head;
		}
		list_for_each_entry_safe(freq, t, &b->committing, wb_list) {
			if (freq->wb_page == page)
				return freq->wb_head;
		}
	}

	return NULL;
}

static void filelayout_retry_commit(struct nfs_commit_info *cinfo, int idx)
{
	struct pnfs_ds_commit_info *fl_cinfo = cinfo->ds;
<<<<<<< HEAD
	struct pnfs_commit_bucket *bucket = fl_cinfo->buckets;
	struct pnfs_layout_segment *freeme;
	int i;

	for (i = idx; i < fl_cinfo->nbuckets; i++, bucket++) {
=======
	struct pnfs_commit_bucket *bucket;
	struct pnfs_layout_segment *freeme;
	int i;

	for (i = idx; i < fl_cinfo->nbuckets; i++) {
		bucket = &fl_cinfo->buckets[i];
>>>>>>> 9e82bf01
		if (list_empty(&bucket->committing))
			continue;
		nfs_retry_commit(&bucket->committing, bucket->clseg, cinfo);
		spin_lock(cinfo->lock);
		freeme = bucket->clseg;
		bucket->clseg = NULL;
		spin_unlock(cinfo->lock);
		pnfs_put_lseg(freeme);
	}
}

static unsigned int
alloc_ds_commits(struct nfs_commit_info *cinfo, struct list_head *list)
{
	struct pnfs_ds_commit_info *fl_cinfo;
	struct pnfs_commit_bucket *bucket;
	struct nfs_commit_data *data;
	int i;
	unsigned int nreq = 0;

	fl_cinfo = cinfo->ds;
	bucket = fl_cinfo->buckets;
	for (i = 0; i < fl_cinfo->nbuckets; i++, bucket++) {
		if (list_empty(&bucket->committing))
			continue;
		data = nfs_commitdata_alloc();
		if (!data)
			break;
		data->ds_commit_index = i;
		spin_lock(cinfo->lock);
		data->lseg = bucket->clseg;
		bucket->clseg = NULL;
		spin_unlock(cinfo->lock);
		list_add(&data->pages, list);
		nreq++;
	}

	/* Clean up on error */
	filelayout_retry_commit(cinfo, i);
	/* Caller will clean up entries put on list */
	return nreq;
}

/* This follows nfs_commit_list pretty closely */
static int
filelayout_commit_pagelist(struct inode *inode, struct list_head *mds_pages,
			   int how, struct nfs_commit_info *cinfo)
{
	struct nfs_commit_data *data, *tmp;
	LIST_HEAD(list);
	unsigned int nreq = 0;

	if (!list_empty(mds_pages)) {
		data = nfs_commitdata_alloc();
		if (data != NULL) {
			data->lseg = NULL;
			list_add(&data->pages, &list);
			nreq++;
		} else {
			nfs_retry_commit(mds_pages, NULL, cinfo);
			filelayout_retry_commit(cinfo, 0);
			cinfo->completion_ops->error_cleanup(NFS_I(inode));
			return -ENOMEM;
		}
	}

	nreq += alloc_ds_commits(cinfo, &list);

	if (nreq == 0) {
		cinfo->completion_ops->error_cleanup(NFS_I(inode));
		goto out;
	}

	atomic_add(nreq, &cinfo->mds->rpcs_out);

	list_for_each_entry_safe(data, tmp, &list, pages) {
		list_del_init(&data->pages);
		if (!data->lseg) {
			nfs_init_commit(data, mds_pages, NULL, cinfo);
			nfs_initiate_commit(NFS_CLIENT(inode), data,
					    data->mds_ops, how, 0);
		} else {
			struct pnfs_commit_bucket *buckets;

			buckets = cinfo->ds->buckets;
			nfs_init_commit(data, &buckets[data->ds_commit_index].committing, data->lseg, cinfo);
			filelayout_initiate_commit(data, how);
		}
	}
out:
	cinfo->ds->ncommitting = 0;
	return PNFS_ATTEMPTED;
}

static void
filelayout_free_deveiceid_node(struct nfs4_deviceid_node *d)
{
	nfs4_fl_free_deviceid(container_of(d, struct nfs4_file_layout_dsaddr, id_node));
}

static struct pnfs_layout_hdr *
filelayout_alloc_layout_hdr(struct inode *inode, gfp_t gfp_flags)
{
	struct nfs4_filelayout *flo;

	flo = kzalloc(sizeof(*flo), gfp_flags);
	return flo != NULL ? &flo->generic_hdr : NULL;
}

static void
filelayout_free_layout_hdr(struct pnfs_layout_hdr *lo)
{
	kfree(FILELAYOUT_FROM_HDR(lo));
}

static struct pnfs_ds_commit_info *
filelayout_get_ds_info(struct inode *inode)
{
	struct pnfs_layout_hdr *layout = NFS_I(inode)->layout;

	if (layout == NULL)
		return NULL;
	else
		return &FILELAYOUT_FROM_HDR(layout)->commit_info;
}

static struct pnfs_layoutdriver_type filelayout_type = {
	.id			= LAYOUT_NFSV4_1_FILES,
	.name			= "LAYOUT_NFSV4_1_FILES",
	.owner			= THIS_MODULE,
	.alloc_layout_hdr	= filelayout_alloc_layout_hdr,
	.free_layout_hdr	= filelayout_free_layout_hdr,
	.alloc_lseg		= filelayout_alloc_lseg,
	.free_lseg		= filelayout_free_lseg,
	.pg_read_ops		= &filelayout_pg_read_ops,
	.pg_write_ops		= &filelayout_pg_write_ops,
	.get_ds_info		= &filelayout_get_ds_info,
	.mark_request_commit	= filelayout_mark_request_commit,
	.clear_request_commit	= filelayout_clear_request_commit,
	.scan_commit_lists	= filelayout_scan_commit_lists,
	.recover_commit_reqs	= filelayout_recover_commit_reqs,
	.search_commit_reqs	= filelayout_search_commit_reqs,
	.commit_pagelist	= filelayout_commit_pagelist,
	.read_pagelist		= filelayout_read_pagelist,
	.write_pagelist		= filelayout_write_pagelist,
	.free_deviceid_node	= filelayout_free_deveiceid_node,
};

static int __init nfs4filelayout_init(void)
{
	printk(KERN_INFO "%s: NFSv4 File Layout Driver Registering...\n",
	       __func__);
	return pnfs_register_layoutdriver(&filelayout_type);
}

static void __exit nfs4filelayout_exit(void)
{
	printk(KERN_INFO "%s: NFSv4 File Layout Driver Unregistering...\n",
	       __func__);
	pnfs_unregister_layoutdriver(&filelayout_type);
}

MODULE_ALIAS("nfs-layouttype4-1");

module_init(nfs4filelayout_init);
module_exit(nfs4filelayout_exit);<|MERGE_RESOLUTION|>--- conflicted
+++ resolved
@@ -1269,20 +1269,12 @@
 static void filelayout_retry_commit(struct nfs_commit_info *cinfo, int idx)
 {
 	struct pnfs_ds_commit_info *fl_cinfo = cinfo->ds;
-<<<<<<< HEAD
-	struct pnfs_commit_bucket *bucket = fl_cinfo->buckets;
-	struct pnfs_layout_segment *freeme;
-	int i;
-
-	for (i = idx; i < fl_cinfo->nbuckets; i++, bucket++) {
-=======
 	struct pnfs_commit_bucket *bucket;
 	struct pnfs_layout_segment *freeme;
 	int i;
 
 	for (i = idx; i < fl_cinfo->nbuckets; i++) {
 		bucket = &fl_cinfo->buckets[i];
->>>>>>> 9e82bf01
 		if (list_empty(&bucket->committing))
 			continue;
 		nfs_retry_commit(&bucket->committing, bucket->clseg, cinfo);
