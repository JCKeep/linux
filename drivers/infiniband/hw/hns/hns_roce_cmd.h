--- conflicted
+++ resolved
@@ -88,8 +88,6 @@
 	HNS_ROCE_CMD_DESTROY_SRQC_BT0	= 0x38,
 	HNS_ROCE_CMD_DESTROY_SRQC_BT1	= 0x39,
 	HNS_ROCE_CMD_DESTROY_SRQC_BT2	= 0x3a,
-<<<<<<< HEAD
-=======
 
 	/* EQC commands */
 	HNS_ROCE_CMD_CREATE_AEQC	= 0x80,
@@ -100,7 +98,6 @@
 	HNS_ROCE_CMD_MODIFY_CEQC	= 0x91,
 	HNS_ROCE_CMD_QUERY_CEQC		= 0x92,
 	HNS_ROCE_CMD_DESTROY_CEQC	= 0x93,
->>>>>>> 661e50bc
 };
 
 enum {
