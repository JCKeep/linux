--- conflicted
+++ resolved
@@ -1,12 +1,9 @@
 // SPDX-License-Identifier: GPL-2.0
 
-<<<<<<< HEAD
-=======
 /*
  * Copyright (C) 2020-2021 NVIDIA CORPORATION & AFFILIATES
  */
 
->>>>>>> df0cc57e
 #include <linux/bitfield.h>
 #include <linux/bitops.h>
 #include <linux/device.h>
