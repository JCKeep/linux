// SPDX-License-Identifier: MIT
/*
 * Copyright © 2016-2019 Intel Corporation
 */

#include <linux/bitfield.h>
#include <linux/firmware.h>
<<<<<<< HEAD
=======
#include <linux/highmem.h>
>>>>>>> 88084a3d

#include <drm/drm_cache.h>
#include <drm/drm_print.h>

#include "gem/i915_gem_lmem.h"
#include "intel_uc_fw.h"
#include "intel_uc_fw_abi.h"
#include "i915_drv.h"
#include "i915_reg.h"

static inline struct intel_gt *
____uc_fw_to_gt(struct intel_uc_fw *uc_fw, enum intel_uc_fw_type type)
{
	if (type == INTEL_UC_FW_TYPE_GUC)
		return container_of(uc_fw, struct intel_gt, uc.guc.fw);

	GEM_BUG_ON(type != INTEL_UC_FW_TYPE_HUC);
	return container_of(uc_fw, struct intel_gt, uc.huc.fw);
}

static inline struct intel_gt *__uc_fw_to_gt(struct intel_uc_fw *uc_fw)
{
	GEM_BUG_ON(uc_fw->status == INTEL_UC_FIRMWARE_UNINITIALIZED);
	return ____uc_fw_to_gt(uc_fw, uc_fw->type);
}

#ifdef CONFIG_DRM_I915_DEBUG_GUC
void intel_uc_fw_change_status(struct intel_uc_fw *uc_fw,
			       enum intel_uc_fw_status status)
{
	uc_fw->__status =  status;
	drm_dbg(&__uc_fw_to_gt(uc_fw)->i915->drm,
		"%s firmware -> %s\n",
		intel_uc_fw_type_repr(uc_fw->type),
		status == INTEL_UC_FIRMWARE_SELECTED ?
		uc_fw->path : intel_uc_fw_status_repr(status));
}
#endif

/*
 * List of required GuC and HuC binaries per-platform.
 * Must be ordered based on platform + revid, from newer to older.
 *
 * Note that RKL and ADL-S have the same GuC/HuC device ID's and use the same
 * firmware as TGL.
 */
#define INTEL_GUC_FIRMWARE_DEFS(fw_def, guc_def) \
<<<<<<< HEAD
	fw_def(ALDERLAKE_P,  0, guc_def(adlp, 69, 0, 3)) \
	fw_def(ALDERLAKE_S,  0, guc_def(tgl,  69, 0, 3)) \
	fw_def(DG1,          0, guc_def(dg1,  69, 0, 3)) \
	fw_def(ROCKETLAKE,   0, guc_def(tgl,  69, 0, 3)) \
	fw_def(TIGERLAKE,    0, guc_def(tgl,  69, 0, 3)) \
	fw_def(JASPERLAKE,   0, guc_def(ehl,  69, 0, 3)) \
	fw_def(ELKHARTLAKE,  0, guc_def(ehl,  69, 0, 3)) \
	fw_def(ICELAKE,      0, guc_def(icl,  69, 0, 3)) \
	fw_def(COMETLAKE,    5, guc_def(cml,  69, 0, 3)) \
	fw_def(COMETLAKE,    0, guc_def(kbl,  69, 0, 3)) \
	fw_def(COFFEELAKE,   0, guc_def(kbl,  69, 0, 3)) \
	fw_def(GEMINILAKE,   0, guc_def(glk,  69, 0, 3)) \
	fw_def(KABYLAKE,     0, guc_def(kbl,  69, 0, 3)) \
	fw_def(BROXTON,      0, guc_def(bxt,  69, 0, 3)) \
	fw_def(SKYLAKE,      0, guc_def(skl,  69, 0, 3))
=======
	fw_def(DG2,          0, guc_def(dg2,  70, 1, 2)) \
	fw_def(ALDERLAKE_P,  0, guc_def(adlp, 70, 1, 1)) \
	fw_def(ALDERLAKE_S,  0, guc_def(tgl,  70, 1, 1)) \
	fw_def(DG1,          0, guc_def(dg1,  70, 1, 1)) \
	fw_def(ROCKETLAKE,   0, guc_def(tgl,  70, 1, 1)) \
	fw_def(TIGERLAKE,    0, guc_def(tgl,  70, 1, 1)) \
	fw_def(JASPERLAKE,   0, guc_def(ehl,  70, 1, 1)) \
	fw_def(ELKHARTLAKE,  0, guc_def(ehl,  70, 1, 1)) \
	fw_def(ICELAKE,      0, guc_def(icl,  70, 1, 1)) \
	fw_def(COMETLAKE,    5, guc_def(cml,  70, 1, 1)) \
	fw_def(COMETLAKE,    0, guc_def(kbl,  70, 1, 1)) \
	fw_def(COFFEELAKE,   0, guc_def(kbl,  70, 1, 1)) \
	fw_def(GEMINILAKE,   0, guc_def(glk,  70, 1, 1)) \
	fw_def(KABYLAKE,     0, guc_def(kbl,  70, 1, 1)) \
	fw_def(BROXTON,      0, guc_def(bxt,  70, 1, 1)) \
	fw_def(SKYLAKE,      0, guc_def(skl,  70, 1, 1))
>>>>>>> 88084a3d

#define INTEL_HUC_FIRMWARE_DEFS(fw_def, huc_def) \
	fw_def(ALDERLAKE_P,  0, huc_def(tgl,  7, 9, 3)) \
	fw_def(ALDERLAKE_S,  0, huc_def(tgl,  7, 9, 3)) \
	fw_def(DG1,          0, huc_def(dg1,  7, 9, 3)) \
	fw_def(ROCKETLAKE,   0, huc_def(tgl,  7, 9, 3)) \
	fw_def(TIGERLAKE,    0, huc_def(tgl,  7, 9, 3)) \
	fw_def(JASPERLAKE,   0, huc_def(ehl,  9, 0, 0)) \
	fw_def(ELKHARTLAKE,  0, huc_def(ehl,  9, 0, 0)) \
	fw_def(ICELAKE,      0, huc_def(icl,  9, 0, 0)) \
	fw_def(COMETLAKE,    5, huc_def(cml,  4, 0, 0)) \
	fw_def(COMETLAKE,    0, huc_def(kbl,  4, 0, 0)) \
	fw_def(COFFEELAKE,   0, huc_def(kbl,  4, 0, 0)) \
	fw_def(GEMINILAKE,   0, huc_def(glk,  4, 0, 0)) \
	fw_def(KABYLAKE,     0, huc_def(kbl,  4, 0, 0)) \
	fw_def(BROXTON,      0, huc_def(bxt,  2, 0, 0)) \
	fw_def(SKYLAKE,      0, huc_def(skl,  2, 0, 0))

#define __MAKE_UC_FW_PATH(prefix_, name_, major_, minor_, patch_) \
	"i915/" \
	__stringify(prefix_) name_ \
	__stringify(major_) "." \
	__stringify(minor_) "." \
	__stringify(patch_) ".bin"

#define MAKE_GUC_FW_PATH(prefix_, major_, minor_, patch_) \
	__MAKE_UC_FW_PATH(prefix_, "_guc_", major_, minor_, patch_)

#define MAKE_HUC_FW_PATH(prefix_, major_, minor_, bld_num_) \
	__MAKE_UC_FW_PATH(prefix_, "_huc_", major_, minor_, bld_num_)

/* All blobs need to be declared via MODULE_FIRMWARE() */
#define INTEL_UC_MODULE_FW(platform_, revid_, uc_) \
	MODULE_FIRMWARE(uc_);

INTEL_GUC_FIRMWARE_DEFS(INTEL_UC_MODULE_FW, MAKE_GUC_FW_PATH)
INTEL_HUC_FIRMWARE_DEFS(INTEL_UC_MODULE_FW, MAKE_HUC_FW_PATH)

/* The below structs and macros are used to iterate across the list of blobs */
struct __packed uc_fw_blob {
	u8 major;
	u8 minor;
	const char *path;
};

#define UC_FW_BLOB(major_, minor_, path_) \
	{ .major = major_, .minor = minor_, .path = path_ }

#define GUC_FW_BLOB(prefix_, major_, minor_, patch_) \
	UC_FW_BLOB(major_, minor_, \
		   MAKE_GUC_FW_PATH(prefix_, major_, minor_, patch_))

#define HUC_FW_BLOB(prefix_, major_, minor_, bld_num_) \
	UC_FW_BLOB(major_, minor_, \
		   MAKE_HUC_FW_PATH(prefix_, major_, minor_, bld_num_))

struct __packed uc_fw_platform_requirement {
	enum intel_platform p;
	u8 rev; /* first platform rev using this FW */
	const struct uc_fw_blob blob;
};

#define MAKE_FW_LIST(platform_, revid_, uc_) \
{ \
	.p = INTEL_##platform_, \
	.rev = revid_, \
	.blob = uc_, \
},

struct fw_blobs_by_type {
	const struct uc_fw_platform_requirement *blobs;
	u32 count;
};

static void
__uc_fw_auto_select(struct drm_i915_private *i915, struct intel_uc_fw *uc_fw)
{
	static const struct uc_fw_platform_requirement blobs_guc[] = {
		INTEL_GUC_FIRMWARE_DEFS(MAKE_FW_LIST, GUC_FW_BLOB)
	};
	static const struct uc_fw_platform_requirement blobs_huc[] = {
		INTEL_HUC_FIRMWARE_DEFS(MAKE_FW_LIST, HUC_FW_BLOB)
	};
	static const struct fw_blobs_by_type blobs_all[INTEL_UC_FW_NUM_TYPES] = {
		[INTEL_UC_FW_TYPE_GUC] = { blobs_guc, ARRAY_SIZE(blobs_guc) },
		[INTEL_UC_FW_TYPE_HUC] = { blobs_huc, ARRAY_SIZE(blobs_huc) },
	};
	const struct uc_fw_platform_requirement *fw_blobs;
	enum intel_platform p = INTEL_INFO(i915)->platform;
	u32 fw_count;
	u8 rev = INTEL_REVID(i915);
	int i;

	GEM_BUG_ON(uc_fw->type >= ARRAY_SIZE(blobs_all));
	fw_blobs = blobs_all[uc_fw->type].blobs;
	fw_count = blobs_all[uc_fw->type].count;

	for (i = 0; i < fw_count && p <= fw_blobs[i].p; i++) {
		if (p == fw_blobs[i].p && rev >= fw_blobs[i].rev) {
			const struct uc_fw_blob *blob = &fw_blobs[i].blob;
			uc_fw->path = blob->path;
			uc_fw->major_ver_wanted = blob->major;
			uc_fw->minor_ver_wanted = blob->minor;
			break;
		}
	}

	/* make sure the list is ordered as expected */
	if (IS_ENABLED(CONFIG_DRM_I915_SELFTEST)) {
		for (i = 1; i < fw_count; i++) {
			if (fw_blobs[i].p < fw_blobs[i - 1].p)
				continue;

			if (fw_blobs[i].p == fw_blobs[i - 1].p &&
			    fw_blobs[i].rev < fw_blobs[i - 1].rev)
				continue;

			pr_err("invalid FW blob order: %s r%u comes before %s r%u\n",
			       intel_platform_name(fw_blobs[i - 1].p),
			       fw_blobs[i - 1].rev,
			       intel_platform_name(fw_blobs[i].p),
			       fw_blobs[i].rev);

			uc_fw->path = NULL;
		}
	}
}

static const char *__override_guc_firmware_path(struct drm_i915_private *i915)
{
	if (i915->params.enable_guc & ENABLE_GUC_MASK)
		return i915->params.guc_firmware_path;
	return "";
}

static const char *__override_huc_firmware_path(struct drm_i915_private *i915)
{
	if (i915->params.enable_guc & ENABLE_GUC_LOAD_HUC)
		return i915->params.huc_firmware_path;
	return "";
}

static void __uc_fw_user_override(struct drm_i915_private *i915, struct intel_uc_fw *uc_fw)
{
	const char *path = NULL;

	switch (uc_fw->type) {
	case INTEL_UC_FW_TYPE_GUC:
		path = __override_guc_firmware_path(i915);
		break;
	case INTEL_UC_FW_TYPE_HUC:
		path = __override_huc_firmware_path(i915);
		break;
	}

	if (unlikely(path)) {
		uc_fw->path = path;
		uc_fw->user_overridden = true;
	}
}

/**
 * intel_uc_fw_init_early - initialize the uC object and select the firmware
 * @uc_fw: uC firmware
 * @type: type of uC
 *
 * Initialize the state of our uC object and relevant tracking and select the
 * firmware to fetch and load.
 */
void intel_uc_fw_init_early(struct intel_uc_fw *uc_fw,
			    enum intel_uc_fw_type type)
{
	struct drm_i915_private *i915 = ____uc_fw_to_gt(uc_fw, type)->i915;

	/*
	 * we use FIRMWARE_UNINITIALIZED to detect checks against uc_fw->status
	 * before we're looked at the HW caps to see if we have uc support
	 */
	BUILD_BUG_ON(INTEL_UC_FIRMWARE_UNINITIALIZED);
	GEM_BUG_ON(uc_fw->status);
	GEM_BUG_ON(uc_fw->path);

	uc_fw->type = type;

	if (HAS_GT_UC(i915)) {
		__uc_fw_auto_select(i915, uc_fw);
		__uc_fw_user_override(i915, uc_fw);
	}

	intel_uc_fw_change_status(uc_fw, uc_fw->path ? *uc_fw->path ?
				  INTEL_UC_FIRMWARE_SELECTED :
				  INTEL_UC_FIRMWARE_DISABLED :
				  INTEL_UC_FIRMWARE_NOT_SUPPORTED);
}

static void __force_fw_fetch_failures(struct intel_uc_fw *uc_fw, int e)
{
	struct drm_i915_private *i915 = __uc_fw_to_gt(uc_fw)->i915;
	bool user = e == -EINVAL;

	if (i915_inject_probe_error(i915, e)) {
		/* non-existing blob */
		uc_fw->path = "<invalid>";
		uc_fw->user_overridden = user;
	} else if (i915_inject_probe_error(i915, e)) {
		/* require next major version */
		uc_fw->major_ver_wanted += 1;
		uc_fw->minor_ver_wanted = 0;
		uc_fw->user_overridden = user;
	} else if (i915_inject_probe_error(i915, e)) {
		/* require next minor version */
		uc_fw->minor_ver_wanted += 1;
		uc_fw->user_overridden = user;
	} else if (uc_fw->major_ver_wanted &&
		   i915_inject_probe_error(i915, e)) {
		/* require prev major version */
		uc_fw->major_ver_wanted -= 1;
		uc_fw->minor_ver_wanted = 0;
		uc_fw->user_overridden = user;
	} else if (uc_fw->minor_ver_wanted &&
		   i915_inject_probe_error(i915, e)) {
		/* require prev minor version - hey, this should work! */
		uc_fw->minor_ver_wanted -= 1;
		uc_fw->user_overridden = user;
	} else if (user && i915_inject_probe_error(i915, e)) {
		/* officially unsupported platform */
		uc_fw->major_ver_wanted = 0;
		uc_fw->minor_ver_wanted = 0;
		uc_fw->user_overridden = true;
	}
}

/**
 * intel_uc_fw_fetch - fetch uC firmware
 * @uc_fw: uC firmware
 *
 * Fetch uC firmware into GEM obj.
 *
 * Return: 0 on success, a negative errno code on failure.
 */
int intel_uc_fw_fetch(struct intel_uc_fw *uc_fw)
{
	struct drm_i915_private *i915 = __uc_fw_to_gt(uc_fw)->i915;
	struct device *dev = i915->drm.dev;
	struct drm_i915_gem_object *obj;
	const struct firmware *fw = NULL;
	struct uc_css_header *css;
	size_t size;
	int err;

	GEM_BUG_ON(!i915->wopcm.size);
	GEM_BUG_ON(!intel_uc_fw_is_enabled(uc_fw));

	err = i915_inject_probe_error(i915, -ENXIO);
	if (err)
		goto fail;

	__force_fw_fetch_failures(uc_fw, -EINVAL);
	__force_fw_fetch_failures(uc_fw, -ESTALE);

	err = request_firmware(&fw, uc_fw->path, dev);
	if (err)
		goto fail;

	/* Check the size of the blob before examining buffer contents */
	if (unlikely(fw->size < sizeof(struct uc_css_header))) {
		drm_warn(&i915->drm, "%s firmware %s: invalid size: %zu < %zu\n",
			 intel_uc_fw_type_repr(uc_fw->type), uc_fw->path,
			 fw->size, sizeof(struct uc_css_header));
		err = -ENODATA;
		goto fail;
	}

	css = (struct uc_css_header *)fw->data;

	/* Check integrity of size values inside CSS header */
	size = (css->header_size_dw - css->key_size_dw - css->modulus_size_dw -
		css->exponent_size_dw) * sizeof(u32);
	if (unlikely(size != sizeof(struct uc_css_header))) {
		drm_warn(&i915->drm,
			 "%s firmware %s: unexpected header size: %zu != %zu\n",
			 intel_uc_fw_type_repr(uc_fw->type), uc_fw->path,
			 fw->size, sizeof(struct uc_css_header));
		err = -EPROTO;
		goto fail;
	}

	/* uCode size must calculated from other sizes */
	uc_fw->ucode_size = (css->size_dw - css->header_size_dw) * sizeof(u32);

	/* now RSA */
	uc_fw->rsa_size = css->key_size_dw * sizeof(u32);

	/* At least, it should have header, uCode and RSA. Size of all three. */
	size = sizeof(struct uc_css_header) + uc_fw->ucode_size + uc_fw->rsa_size;
	if (unlikely(fw->size < size)) {
		drm_warn(&i915->drm, "%s firmware %s: invalid size: %zu < %zu\n",
			 intel_uc_fw_type_repr(uc_fw->type), uc_fw->path,
			 fw->size, size);
		err = -ENOEXEC;
		goto fail;
	}

	/* Sanity check whether this fw is not larger than whole WOPCM memory */
	size = __intel_uc_fw_get_upload_size(uc_fw);
	if (unlikely(size >= i915->wopcm.size)) {
		drm_warn(&i915->drm, "%s firmware %s: invalid size: %zu > %zu\n",
			 intel_uc_fw_type_repr(uc_fw->type), uc_fw->path,
			 size, (size_t)i915->wopcm.size);
		err = -E2BIG;
		goto fail;
	}

	/* Get version numbers from the CSS header */
	uc_fw->major_ver_found = FIELD_GET(CSS_SW_VERSION_UC_MAJOR,
					   css->sw_version);
	uc_fw->minor_ver_found = FIELD_GET(CSS_SW_VERSION_UC_MINOR,
					   css->sw_version);

	if (uc_fw->major_ver_found != uc_fw->major_ver_wanted ||
	    uc_fw->minor_ver_found < uc_fw->minor_ver_wanted) {
		drm_notice(&i915->drm, "%s firmware %s: unexpected version: %u.%u != %u.%u\n",
			   intel_uc_fw_type_repr(uc_fw->type), uc_fw->path,
			   uc_fw->major_ver_found, uc_fw->minor_ver_found,
			   uc_fw->major_ver_wanted, uc_fw->minor_ver_wanted);
		if (!intel_uc_fw_is_overridden(uc_fw)) {
			err = -ENOEXEC;
			goto fail;
		}
	}

	if (uc_fw->type == INTEL_UC_FW_TYPE_GUC)
		uc_fw->private_data_size = css->private_data_size;

	if (HAS_LMEM(i915)) {
		obj = i915_gem_object_create_lmem_from_data(i915, fw->data, fw->size);
		if (!IS_ERR(obj))
			obj->flags |= I915_BO_ALLOC_PM_EARLY;
	} else {
		obj = i915_gem_object_create_shmem_from_data(i915, fw->data, fw->size);
	}

	if (IS_ERR(obj)) {
		err = PTR_ERR(obj);
		goto fail;
	}

	uc_fw->obj = obj;
	uc_fw->size = fw->size;
	intel_uc_fw_change_status(uc_fw, INTEL_UC_FIRMWARE_AVAILABLE);

	release_firmware(fw);
	return 0;

fail:
	intel_uc_fw_change_status(uc_fw, err == -ENOENT ?
				  INTEL_UC_FIRMWARE_MISSING :
				  INTEL_UC_FIRMWARE_ERROR);

	drm_notice(&i915->drm, "%s firmware %s: fetch failed with error %d\n",
		   intel_uc_fw_type_repr(uc_fw->type), uc_fw->path, err);
	drm_info(&i915->drm, "%s firmware(s) can be downloaded from %s\n",
		 intel_uc_fw_type_repr(uc_fw->type), INTEL_UC_FIRMWARE_URL);

	release_firmware(fw);		/* OK even if fw is NULL */
	return err;
}

static u32 uc_fw_ggtt_offset(struct intel_uc_fw *uc_fw)
{
	struct i915_ggtt *ggtt = __uc_fw_to_gt(uc_fw)->ggtt;
	struct drm_mm_node *node = &ggtt->uc_fw;

	GEM_BUG_ON(!drm_mm_node_allocated(node));
	GEM_BUG_ON(upper_32_bits(node->start));
	GEM_BUG_ON(upper_32_bits(node->start + node->size - 1));

	return lower_32_bits(node->start);
}

static void uc_fw_bind_ggtt(struct intel_uc_fw *uc_fw)
{
	struct drm_i915_gem_object *obj = uc_fw->obj;
	struct i915_ggtt *ggtt = __uc_fw_to_gt(uc_fw)->ggtt;
	struct i915_vma_resource *dummy = &uc_fw->dummy;
	u32 pte_flags = 0;

	dummy->start = uc_fw_ggtt_offset(uc_fw);
	dummy->node_size = obj->base.size;
	dummy->bi.pages = obj->mm.pages;

	GEM_BUG_ON(!i915_gem_object_has_pinned_pages(obj));
	GEM_BUG_ON(dummy->node_size > ggtt->uc_fw.size);

	/* uc_fw->obj cache domains were not controlled across suspend */
	if (i915_gem_object_has_struct_page(obj))
		drm_clflush_sg(dummy->bi.pages);

	if (i915_gem_object_is_lmem(obj))
		pte_flags |= PTE_LM;

	ggtt->vm.insert_entries(&ggtt->vm, dummy, I915_CACHE_NONE, pte_flags);
}

static void uc_fw_unbind_ggtt(struct intel_uc_fw *uc_fw)
{
	struct drm_i915_gem_object *obj = uc_fw->obj;
	struct i915_ggtt *ggtt = __uc_fw_to_gt(uc_fw)->ggtt;
	u64 start = uc_fw_ggtt_offset(uc_fw);

	ggtt->vm.clear_range(&ggtt->vm, start, obj->base.size);
}

static int uc_fw_xfer(struct intel_uc_fw *uc_fw, u32 dst_offset, u32 dma_flags)
{
	struct intel_gt *gt = __uc_fw_to_gt(uc_fw);
	struct intel_uncore *uncore = gt->uncore;
	u64 offset;
	int ret;

	ret = i915_inject_probe_error(gt->i915, -ETIMEDOUT);
	if (ret)
		return ret;

	intel_uncore_forcewake_get(uncore, FORCEWAKE_ALL);

	/* Set the source address for the uCode */
	offset = uc_fw_ggtt_offset(uc_fw);
	GEM_BUG_ON(upper_32_bits(offset) & 0xFFFF0000);
	intel_uncore_write_fw(uncore, DMA_ADDR_0_LOW, lower_32_bits(offset));
	intel_uncore_write_fw(uncore, DMA_ADDR_0_HIGH, upper_32_bits(offset));

	/* Set the DMA destination */
	intel_uncore_write_fw(uncore, DMA_ADDR_1_LOW, dst_offset);
	intel_uncore_write_fw(uncore, DMA_ADDR_1_HIGH, DMA_ADDRESS_SPACE_WOPCM);

	/*
	 * Set the transfer size. The header plus uCode will be copied to WOPCM
	 * via DMA, excluding any other components
	 */
	intel_uncore_write_fw(uncore, DMA_COPY_SIZE,
			      sizeof(struct uc_css_header) + uc_fw->ucode_size);

	/* Start the DMA */
	intel_uncore_write_fw(uncore, DMA_CTRL,
			      _MASKED_BIT_ENABLE(dma_flags | START_DMA));

	/* Wait for DMA to finish */
	ret = intel_wait_for_register_fw(uncore, DMA_CTRL, START_DMA, 0, 100);
	if (ret)
		drm_err(&gt->i915->drm, "DMA for %s fw failed, DMA_CTRL=%u\n",
			intel_uc_fw_type_repr(uc_fw->type),
			intel_uncore_read_fw(uncore, DMA_CTRL));

	/* Disable the bits once DMA is over */
	intel_uncore_write_fw(uncore, DMA_CTRL, _MASKED_BIT_DISABLE(dma_flags));

	intel_uncore_forcewake_put(uncore, FORCEWAKE_ALL);

	return ret;
}

/**
 * intel_uc_fw_upload - load uC firmware using custom loader
 * @uc_fw: uC firmware
 * @dst_offset: destination offset
 * @dma_flags: flags for flags for dma ctrl
 *
 * Loads uC firmware and updates internal flags.
 *
 * Return: 0 on success, non-zero on failure.
 */
int intel_uc_fw_upload(struct intel_uc_fw *uc_fw, u32 dst_offset, u32 dma_flags)
{
	struct intel_gt *gt = __uc_fw_to_gt(uc_fw);
	int err;

	/* make sure the status was cleared the last time we reset the uc */
	GEM_BUG_ON(intel_uc_fw_is_loaded(uc_fw));

	err = i915_inject_probe_error(gt->i915, -ENOEXEC);
	if (err)
		return err;

	if (!intel_uc_fw_is_loadable(uc_fw))
		return -ENOEXEC;

	/* Call custom loader */
	uc_fw_bind_ggtt(uc_fw);
	err = uc_fw_xfer(uc_fw, dst_offset, dma_flags);
	uc_fw_unbind_ggtt(uc_fw);
	if (err)
		goto fail;

	intel_uc_fw_change_status(uc_fw, INTEL_UC_FIRMWARE_TRANSFERRED);
	return 0;

fail:
	i915_probe_error(gt->i915, "Failed to load %s firmware %s (%d)\n",
			 intel_uc_fw_type_repr(uc_fw->type), uc_fw->path,
			 err);
	intel_uc_fw_change_status(uc_fw, INTEL_UC_FIRMWARE_LOAD_FAIL);
	return err;
}

static inline bool uc_fw_need_rsa_in_memory(struct intel_uc_fw *uc_fw)
{
	/*
	 * The HW reads the GuC RSA from memory if the key size is > 256 bytes,
	 * while it reads it from the 64 RSA registers if it is smaller.
	 * The HuC RSA is always read from memory.
	 */
	return uc_fw->type == INTEL_UC_FW_TYPE_HUC || uc_fw->rsa_size > 256;
}

static int uc_fw_rsa_data_create(struct intel_uc_fw *uc_fw)
{
	struct intel_gt *gt = __uc_fw_to_gt(uc_fw);
	struct i915_vma *vma;
	size_t copied;
	void *vaddr;
	int err;

	err = i915_inject_probe_error(gt->i915, -ENXIO);
	if (err)
		return err;

	if (!uc_fw_need_rsa_in_memory(uc_fw))
		return 0;

	/*
	 * uC firmwares will sit above GUC_GGTT_TOP and will not map through
	 * GGTT. Unfortunately, this means that the GuC HW cannot perform the uC
	 * authentication from memory, as the RSA offset now falls within the
	 * GuC inaccessible range. We resort to perma-pinning an additional vma
	 * within the accessible range that only contains the RSA signature.
	 * The GuC HW can use this extra pinning to perform the authentication
	 * since its GGTT offset will be GuC accessible.
	 */
	GEM_BUG_ON(uc_fw->rsa_size > PAGE_SIZE);
	vma = intel_guc_allocate_vma(&gt->uc.guc, PAGE_SIZE);
	if (IS_ERR(vma))
		return PTR_ERR(vma);

	vaddr = i915_gem_object_pin_map_unlocked(vma->obj,
						 i915_coherent_map_type(gt->i915, vma->obj, true));
	if (IS_ERR(vaddr)) {
		i915_vma_unpin_and_release(&vma, 0);
		err = PTR_ERR(vaddr);
		goto unpin_out;
	}

	copied = intel_uc_fw_copy_rsa(uc_fw, vaddr, vma->size);
	i915_gem_object_unpin_map(vma->obj);

	if (copied < uc_fw->rsa_size) {
		err = -ENOMEM;
		goto unpin_out;
	}

	uc_fw->rsa_data = vma;

	return 0;

unpin_out:
	i915_vma_unpin_and_release(&vma, 0);
	return err;
}

static void uc_fw_rsa_data_destroy(struct intel_uc_fw *uc_fw)
{
	i915_vma_unpin_and_release(&uc_fw->rsa_data, 0);
}

int intel_uc_fw_init(struct intel_uc_fw *uc_fw)
{
	int err;

	/* this should happen before the load! */
	GEM_BUG_ON(intel_uc_fw_is_loaded(uc_fw));

	if (!intel_uc_fw_is_available(uc_fw))
		return -ENOEXEC;

	err = i915_gem_object_pin_pages_unlocked(uc_fw->obj);
	if (err) {
		DRM_DEBUG_DRIVER("%s fw pin-pages err=%d\n",
				 intel_uc_fw_type_repr(uc_fw->type), err);
		goto out;
	}

	err = uc_fw_rsa_data_create(uc_fw);
	if (err) {
		DRM_DEBUG_DRIVER("%s fw rsa data creation failed, err=%d\n",
				 intel_uc_fw_type_repr(uc_fw->type), err);
		goto out_unpin;
	}

	return 0;

out_unpin:
	i915_gem_object_unpin_pages(uc_fw->obj);
out:
	intel_uc_fw_change_status(uc_fw, INTEL_UC_FIRMWARE_INIT_FAIL);
	return err;
}

void intel_uc_fw_fini(struct intel_uc_fw *uc_fw)
{
	uc_fw_rsa_data_destroy(uc_fw);

	if (i915_gem_object_has_pinned_pages(uc_fw->obj))
		i915_gem_object_unpin_pages(uc_fw->obj);

	intel_uc_fw_change_status(uc_fw, INTEL_UC_FIRMWARE_AVAILABLE);
}

/**
 * intel_uc_fw_cleanup_fetch - cleanup uC firmware
 * @uc_fw: uC firmware
 *
 * Cleans up uC firmware by releasing the firmware GEM obj.
 */
void intel_uc_fw_cleanup_fetch(struct intel_uc_fw *uc_fw)
{
	if (!intel_uc_fw_is_available(uc_fw))
		return;

	i915_gem_object_put(fetch_and_zero(&uc_fw->obj));

	intel_uc_fw_change_status(uc_fw, INTEL_UC_FIRMWARE_SELECTED);
}

/**
 * intel_uc_fw_copy_rsa - copy fw RSA to buffer
 *
 * @uc_fw: uC firmware
 * @dst: dst buffer
 * @max_len: max number of bytes to copy
 *
 * Return: number of copied bytes.
 */
size_t intel_uc_fw_copy_rsa(struct intel_uc_fw *uc_fw, void *dst, u32 max_len)
{
	struct intel_memory_region *mr = uc_fw->obj->mm.region;
	u32 size = min_t(u32, uc_fw->rsa_size, max_len);
	u32 offset = sizeof(struct uc_css_header) + uc_fw->ucode_size;
	struct sgt_iter iter;
	size_t count = 0;
	int idx;

	/* Called during reset handling, must be atomic [no fs_reclaim] */
	GEM_BUG_ON(!intel_uc_fw_is_available(uc_fw));

	idx = offset >> PAGE_SHIFT;
	offset = offset_in_page(offset);
	if (i915_gem_object_has_struct_page(uc_fw->obj)) {
		struct page *page;

		for_each_sgt_page(page, iter, uc_fw->obj->mm.pages) {
			u32 len = min_t(u32, size, PAGE_SIZE - offset);
			void *vaddr;

			if (idx > 0) {
				idx--;
				continue;
			}

			vaddr = kmap_atomic(page);
			memcpy(dst, vaddr + offset, len);
			kunmap_atomic(vaddr);

			offset = 0;
			dst += len;
			size -= len;
			count += len;
			if (!size)
				break;
		}
	} else {
		dma_addr_t addr;

		for_each_sgt_daddr(addr, iter, uc_fw->obj->mm.pages) {
			u32 len = min_t(u32, size, PAGE_SIZE - offset);
			void __iomem *vaddr;

			if (idx > 0) {
				idx--;
				continue;
			}

			vaddr = io_mapping_map_atomic_wc(&mr->iomap,
							 addr - mr->region.start);
			memcpy_fromio(dst, vaddr + offset, len);
			io_mapping_unmap_atomic(vaddr);

			offset = 0;
			dst += len;
			size -= len;
			count += len;
			if (!size)
				break;
		}
	}

	return count;
}

/**
 * intel_uc_fw_dump - dump information about uC firmware
 * @uc_fw: uC firmware
 * @p: the &drm_printer
 *
 * Pretty printer for uC firmware.
 */
void intel_uc_fw_dump(const struct intel_uc_fw *uc_fw, struct drm_printer *p)
{
	drm_printf(p, "%s firmware: %s\n",
		   intel_uc_fw_type_repr(uc_fw->type), uc_fw->path);
	drm_printf(p, "\tstatus: %s\n",
		   intel_uc_fw_status_repr(uc_fw->status));
	drm_printf(p, "\tversion: wanted %u.%u, found %u.%u\n",
		   uc_fw->major_ver_wanted, uc_fw->minor_ver_wanted,
		   uc_fw->major_ver_found, uc_fw->minor_ver_found);
	drm_printf(p, "\tuCode: %u bytes\n", uc_fw->ucode_size);
	drm_printf(p, "\tRSA: %u bytes\n", uc_fw->rsa_size);
}<|MERGE_RESOLUTION|>--- conflicted
+++ resolved
@@ -5,10 +5,7 @@
 
 #include <linux/bitfield.h>
 #include <linux/firmware.h>
-<<<<<<< HEAD
-=======
 #include <linux/highmem.h>
->>>>>>> 88084a3d
 
 #include <drm/drm_cache.h>
 #include <drm/drm_print.h>
@@ -56,23 +53,6 @@
  * firmware as TGL.
  */
 #define INTEL_GUC_FIRMWARE_DEFS(fw_def, guc_def) \
-<<<<<<< HEAD
-	fw_def(ALDERLAKE_P,  0, guc_def(adlp, 69, 0, 3)) \
-	fw_def(ALDERLAKE_S,  0, guc_def(tgl,  69, 0, 3)) \
-	fw_def(DG1,          0, guc_def(dg1,  69, 0, 3)) \
-	fw_def(ROCKETLAKE,   0, guc_def(tgl,  69, 0, 3)) \
-	fw_def(TIGERLAKE,    0, guc_def(tgl,  69, 0, 3)) \
-	fw_def(JASPERLAKE,   0, guc_def(ehl,  69, 0, 3)) \
-	fw_def(ELKHARTLAKE,  0, guc_def(ehl,  69, 0, 3)) \
-	fw_def(ICELAKE,      0, guc_def(icl,  69, 0, 3)) \
-	fw_def(COMETLAKE,    5, guc_def(cml,  69, 0, 3)) \
-	fw_def(COMETLAKE,    0, guc_def(kbl,  69, 0, 3)) \
-	fw_def(COFFEELAKE,   0, guc_def(kbl,  69, 0, 3)) \
-	fw_def(GEMINILAKE,   0, guc_def(glk,  69, 0, 3)) \
-	fw_def(KABYLAKE,     0, guc_def(kbl,  69, 0, 3)) \
-	fw_def(BROXTON,      0, guc_def(bxt,  69, 0, 3)) \
-	fw_def(SKYLAKE,      0, guc_def(skl,  69, 0, 3))
-=======
 	fw_def(DG2,          0, guc_def(dg2,  70, 1, 2)) \
 	fw_def(ALDERLAKE_P,  0, guc_def(adlp, 70, 1, 1)) \
 	fw_def(ALDERLAKE_S,  0, guc_def(tgl,  70, 1, 1)) \
@@ -89,7 +69,6 @@
 	fw_def(KABYLAKE,     0, guc_def(kbl,  70, 1, 1)) \
 	fw_def(BROXTON,      0, guc_def(bxt,  70, 1, 1)) \
 	fw_def(SKYLAKE,      0, guc_def(skl,  70, 1, 1))
->>>>>>> 88084a3d
 
 #define INTEL_HUC_FIRMWARE_DEFS(fw_def, huc_def) \
 	fw_def(ALDERLAKE_P,  0, huc_def(tgl,  7, 9, 3)) \
