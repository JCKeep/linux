# SPDX-License-Identifier: GPL-2.0-only
config DRM_ANALOGIX_ANX6345
	tristate "Analogix ANX6345 bridge"
	depends on OF
	select DRM_ANALOGIX_DP
<<<<<<< HEAD
	select DRM_DP_HELPER
=======
	select DRM_DISPLAY_DP_HELPER
	select DRM_DISPLAY_HELPER
>>>>>>> 88084a3d
	select DRM_KMS_HELPER
	select REGMAP_I2C
	help
	  ANX6345 is an ultra-low power Full-HD DisplayPort/eDP
	  transmitter designed for portable devices. The
	  ANX6345 transforms the LVTTL RGB output of an
	  application processor to eDP or DisplayPort.

config DRM_ANALOGIX_ANX78XX
	tristate "Analogix ANX78XX bridge"
	select DRM_ANALOGIX_DP
<<<<<<< HEAD
	select DRM_DP_HELPER
=======
	select DRM_DISPLAY_DP_HELPER
	select DRM_DISPLAY_HELPER
>>>>>>> 88084a3d
	select DRM_KMS_HELPER
	select REGMAP_I2C
	help
	  ANX78XX is an ultra-low power Full-HD SlimPort transmitter
	  designed for portable devices. The ANX78XX transforms
	  the HDMI output of an application processor to MyDP
	  or DisplayPort.

config DRM_ANALOGIX_DP
	tristate
	depends on DRM

config DRM_ANALOGIX_ANX7625
	tristate "Analogix Anx7625 MIPI to DP interface support"
	depends on DRM
	depends on OF
<<<<<<< HEAD
	select DRM_DP_AUX_BUS
	select DRM_DP_HELPER
=======
	select DRM_DISPLAY_DP_HELPER
	select DRM_DISPLAY_HDCP_HELPER
	select DRM_DISPLAY_HELPER
	select DRM_DP_AUX_BUS
>>>>>>> 88084a3d
	select DRM_MIPI_DSI
	help
	  ANX7625 is an ultra-low power 4K mobile HD transmitter
	  designed for portable devices. It converts MIPI/DPI to
	  DisplayPort1.3 4K.<|MERGE_RESOLUTION|>--- conflicted
+++ resolved
@@ -3,12 +3,8 @@
 	tristate "Analogix ANX6345 bridge"
 	depends on OF
 	select DRM_ANALOGIX_DP
-<<<<<<< HEAD
-	select DRM_DP_HELPER
-=======
 	select DRM_DISPLAY_DP_HELPER
 	select DRM_DISPLAY_HELPER
->>>>>>> 88084a3d
 	select DRM_KMS_HELPER
 	select REGMAP_I2C
 	help
@@ -20,12 +16,8 @@
 config DRM_ANALOGIX_ANX78XX
 	tristate "Analogix ANX78XX bridge"
 	select DRM_ANALOGIX_DP
-<<<<<<< HEAD
-	select DRM_DP_HELPER
-=======
 	select DRM_DISPLAY_DP_HELPER
 	select DRM_DISPLAY_HELPER
->>>>>>> 88084a3d
 	select DRM_KMS_HELPER
 	select REGMAP_I2C
 	help
@@ -42,15 +34,10 @@
 	tristate "Analogix Anx7625 MIPI to DP interface support"
 	depends on DRM
 	depends on OF
-<<<<<<< HEAD
-	select DRM_DP_AUX_BUS
-	select DRM_DP_HELPER
-=======
 	select DRM_DISPLAY_DP_HELPER
 	select DRM_DISPLAY_HDCP_HELPER
 	select DRM_DISPLAY_HELPER
 	select DRM_DP_AUX_BUS
->>>>>>> 88084a3d
 	select DRM_MIPI_DSI
 	help
 	  ANX7625 is an ultra-low power 4K mobile HD transmitter
