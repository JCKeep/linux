/*
 * Copyright 2008 Advanced Micro Devices, Inc.
 * Copyright 2008 Red Hat Inc.
 * Copyright 2009 Jerome Glisse.
 *
 * Permission is hereby granted, free of charge, to any person obtaining a
 * copy of this software and associated documentation files (the "Software"),
 * to deal in the Software without restriction, including without limitation
 * the rights to use, copy, modify, merge, publish, distribute, sublicense,
 * and/or sell copies of the Software, and to permit persons to whom the
 * Software is furnished to do so, subject to the following conditions:
 *
 * The above copyright notice and this permission notice shall be included in
 * all copies or substantial portions of the Software.
 *
 * THE SOFTWARE IS PROVIDED "AS IS", WITHOUT WARRANTY OF ANY KIND, EXPRESS OR
 * IMPLIED, INCLUDING BUT NOT LIMITED TO THE WARRANTIES OF MERCHANTABILITY,
 * FITNESS FOR A PARTICULAR PURPOSE AND NONINFRINGEMENT.  IN NO EVENT SHALL
 * THE COPYRIGHT HOLDER(S) OR AUTHOR(S) BE LIABLE FOR ANY CLAIM, DAMAGES OR
 * OTHER LIABILITY, WHETHER IN AN ACTION OF CONTRACT, TORT OR OTHERWISE,
 * ARISING FROM, OUT OF OR IN CONNECTION WITH THE SOFTWARE OR THE USE OR
 * OTHER DEALINGS IN THE SOFTWARE.
 *
 * Authors: Dave Airlie
 *          Alex Deucher
 *          Jerome Glisse
 */
#ifndef __AMDGPU_H__
#define __AMDGPU_H__

#include "amdgpu_ctx.h"

#include <linux/atomic.h>
#include <linux/wait.h>
#include <linux/list.h>
#include <linux/kref.h>
#include <linux/rbtree.h>
#include <linux/hashtable.h>
#include <linux/dma-fence.h>

#include <drm/ttm/ttm_bo_api.h>
#include <drm/ttm/ttm_bo_driver.h>
#include <drm/ttm/ttm_placement.h>
#include <drm/ttm/ttm_module.h>
#include <drm/ttm/ttm_execbuf_util.h>

#include <drm/drmP.h>
#include <drm/drm_gem.h>
#include <drm/amdgpu_drm.h>
#include <drm/gpu_scheduler.h>

#include <kgd_kfd_interface.h>
#include "dm_pp_interface.h"
#include "kgd_pp_interface.h"

#include "amd_shared.h"
#include "amdgpu_mode.h"
#include "amdgpu_ih.h"
#include "amdgpu_irq.h"
#include "amdgpu_ucode.h"
#include "amdgpu_ttm.h"
#include "amdgpu_psp.h"
#include "amdgpu_gds.h"
#include "amdgpu_sync.h"
#include "amdgpu_ring.h"
#include "amdgpu_vm.h"
#include "amdgpu_dpm.h"
#include "amdgpu_acp.h"
#include "amdgpu_uvd.h"
#include "amdgpu_vce.h"
#include "amdgpu_vcn.h"
#include "amdgpu_mn.h"
#include "amdgpu_gmc.h"
#include "amdgpu_gfx.h"
#include "amdgpu_sdma.h"
#include "amdgpu_dm.h"
#include "amdgpu_virt.h"
#include "amdgpu_gart.h"
#include "amdgpu_debugfs.h"
#include "amdgpu_job.h"
#include "amdgpu_bo_list.h"
#include "amdgpu_gem.h"
<<<<<<< HEAD
=======

#define MAX_GPU_INSTANCE		16

struct amdgpu_gpu_instance
{
	struct amdgpu_device		*adev;
	int				mgpu_fan_enabled;
};

struct amdgpu_mgpu_info
{
	struct amdgpu_gpu_instance	gpu_ins[MAX_GPU_INSTANCE];
	struct mutex			mutex;
	uint32_t			num_gpu;
	uint32_t			num_dgpu;
	uint32_t			num_apu;
};
>>>>>>> f9885ef8

/*
 * Modules parameters.
 */
extern int amdgpu_modeset;
extern int amdgpu_vram_limit;
extern int amdgpu_vis_vram_limit;
extern int amdgpu_gart_size;
extern int amdgpu_gtt_size;
extern int amdgpu_moverate;
extern int amdgpu_benchmarking;
extern int amdgpu_testing;
extern int amdgpu_audio;
extern int amdgpu_disp_priority;
extern int amdgpu_hw_i2c;
extern int amdgpu_pcie_gen2;
extern int amdgpu_msi;
extern int amdgpu_lockup_timeout;
extern int amdgpu_dpm;
extern int amdgpu_fw_load_type;
extern int amdgpu_aspm;
extern int amdgpu_runtime_pm;
extern uint amdgpu_ip_block_mask;
extern int amdgpu_bapm;
extern int amdgpu_deep_color;
extern int amdgpu_vm_size;
extern int amdgpu_vm_block_size;
extern int amdgpu_vm_fragment_size;
extern int amdgpu_vm_fault_stop;
extern int amdgpu_vm_debug;
extern int amdgpu_vm_update_mode;
extern int amdgpu_dc;
extern int amdgpu_sched_jobs;
extern int amdgpu_sched_hw_submission;
extern uint amdgpu_pcie_gen_cap;
extern uint amdgpu_pcie_lane_cap;
extern uint amdgpu_cg_mask;
extern uint amdgpu_pg_mask;
extern uint amdgpu_sdma_phase_quantum;
extern char *amdgpu_disable_cu;
extern char *amdgpu_virtual_display;
extern uint amdgpu_pp_feature_mask;
extern int amdgpu_vram_page_split;
extern int amdgpu_ngg;
extern int amdgpu_prim_buf_per_se;
extern int amdgpu_pos_buf_per_se;
extern int amdgpu_cntl_sb_buf_per_se;
extern int amdgpu_param_buf_per_se;
extern int amdgpu_job_hang_limit;
extern int amdgpu_lbpw;
extern int amdgpu_compute_multipipe;
extern int amdgpu_gpu_recovery;
extern int amdgpu_emu_mode;
extern uint amdgpu_smu_memory_pool_size;
extern struct amdgpu_mgpu_info mgpu_info;

#ifdef CONFIG_DRM_AMDGPU_SI
extern int amdgpu_si_support;
#endif
#ifdef CONFIG_DRM_AMDGPU_CIK
extern int amdgpu_cik_support;
#endif

#define AMDGPU_SG_THRESHOLD			(256*1024*1024)
#define AMDGPU_DEFAULT_GTT_SIZE_MB		3072ULL /* 3GB by default */
#define AMDGPU_WAIT_IDLE_TIMEOUT_IN_MS	        3000
#define AMDGPU_MAX_USEC_TIMEOUT			100000	/* 100 ms */
/* AMDGPU_IB_POOL_SIZE must be a power of 2 */
#define AMDGPU_IB_POOL_SIZE			16
#define AMDGPU_DEBUGFS_MAX_COMPONENTS		32
#define AMDGPUFB_CONN_LIMIT			4
#define AMDGPU_BIOS_NUM_SCRATCH			16

/* hard reset data */
#define AMDGPU_ASIC_RESET_DATA                  0x39d5e86b

/* reset flags */
#define AMDGPU_RESET_GFX			(1 << 0)
#define AMDGPU_RESET_COMPUTE			(1 << 1)
#define AMDGPU_RESET_DMA			(1 << 2)
#define AMDGPU_RESET_CP				(1 << 3)
#define AMDGPU_RESET_GRBM			(1 << 4)
#define AMDGPU_RESET_DMA1			(1 << 5)
#define AMDGPU_RESET_RLC			(1 << 6)
#define AMDGPU_RESET_SEM			(1 << 7)
#define AMDGPU_RESET_IH				(1 << 8)
#define AMDGPU_RESET_VMC			(1 << 9)
#define AMDGPU_RESET_MC				(1 << 10)
#define AMDGPU_RESET_DISPLAY			(1 << 11)
#define AMDGPU_RESET_UVD			(1 << 12)
#define AMDGPU_RESET_VCE			(1 << 13)
#define AMDGPU_RESET_VCE1			(1 << 14)

/* max cursor sizes (in pixels) */
#define CIK_CURSOR_WIDTH 128
#define CIK_CURSOR_HEIGHT 128

struct amdgpu_device;
struct amdgpu_ib;
struct amdgpu_cs_parser;
struct amdgpu_job;
struct amdgpu_irq_src;
struct amdgpu_fpriv;
struct amdgpu_bo_va_mapping;
struct amdgpu_atif;

enum amdgpu_cp_irq {
	AMDGPU_CP_IRQ_GFX_EOP = 0,
	AMDGPU_CP_IRQ_COMPUTE_MEC1_PIPE0_EOP,
	AMDGPU_CP_IRQ_COMPUTE_MEC1_PIPE1_EOP,
	AMDGPU_CP_IRQ_COMPUTE_MEC1_PIPE2_EOP,
	AMDGPU_CP_IRQ_COMPUTE_MEC1_PIPE3_EOP,
	AMDGPU_CP_IRQ_COMPUTE_MEC2_PIPE0_EOP,
	AMDGPU_CP_IRQ_COMPUTE_MEC2_PIPE1_EOP,
	AMDGPU_CP_IRQ_COMPUTE_MEC2_PIPE2_EOP,
	AMDGPU_CP_IRQ_COMPUTE_MEC2_PIPE3_EOP,

	AMDGPU_CP_IRQ_LAST
};

enum amdgpu_thermal_irq {
	AMDGPU_THERMAL_IRQ_LOW_TO_HIGH = 0,
	AMDGPU_THERMAL_IRQ_HIGH_TO_LOW,

	AMDGPU_THERMAL_IRQ_LAST
};

enum amdgpu_kiq_irq {
	AMDGPU_CP_KIQ_IRQ_DRIVER0 = 0,
	AMDGPU_CP_KIQ_IRQ_LAST
};

#define MAX_KIQ_REG_WAIT       5000 /* in usecs, 5ms */
#define MAX_KIQ_REG_BAILOUT_INTERVAL   5 /* in msecs, 5ms */
#define MAX_KIQ_REG_TRY 20

int amdgpu_device_ip_set_clockgating_state(void *dev,
					   enum amd_ip_block_type block_type,
					   enum amd_clockgating_state state);
int amdgpu_device_ip_set_powergating_state(void *dev,
					   enum amd_ip_block_type block_type,
					   enum amd_powergating_state state);
void amdgpu_device_ip_get_clockgating_state(struct amdgpu_device *adev,
					    u32 *flags);
int amdgpu_device_ip_wait_for_idle(struct amdgpu_device *adev,
				   enum amd_ip_block_type block_type);
bool amdgpu_device_ip_is_idle(struct amdgpu_device *adev,
			      enum amd_ip_block_type block_type);

#define AMDGPU_MAX_IP_NUM 16

struct amdgpu_ip_block_status {
	bool valid;
	bool sw;
	bool hw;
	bool late_initialized;
	bool hang;
};

struct amdgpu_ip_block_version {
	const enum amd_ip_block_type type;
	const u32 major;
	const u32 minor;
	const u32 rev;
	const struct amd_ip_funcs *funcs;
};

struct amdgpu_ip_block {
	struct amdgpu_ip_block_status status;
	const struct amdgpu_ip_block_version *version;
};

int amdgpu_device_ip_block_version_cmp(struct amdgpu_device *adev,
				       enum amd_ip_block_type type,
				       u32 major, u32 minor);

struct amdgpu_ip_block *
amdgpu_device_ip_get_ip_block(struct amdgpu_device *adev,
			      enum amd_ip_block_type type);

int amdgpu_device_ip_block_add(struct amdgpu_device *adev,
			       const struct amdgpu_ip_block_version *ip_block_version);

/*
 * BIOS.
 */
bool amdgpu_get_bios(struct amdgpu_device *adev);
bool amdgpu_read_bios(struct amdgpu_device *adev);

/*
 * Clocks
 */

#define AMDGPU_MAX_PPLL 3

struct amdgpu_clock {
	struct amdgpu_pll ppll[AMDGPU_MAX_PPLL];
	struct amdgpu_pll spll;
	struct amdgpu_pll mpll;
	/* 10 Khz units */
	uint32_t default_mclk;
	uint32_t default_sclk;
	uint32_t default_dispclk;
	uint32_t current_dispclk;
	uint32_t dp_extclk;
	uint32_t max_pixel_clock;
};

/* sub-allocation manager, it has to be protected by another lock.
 * By conception this is an helper for other part of the driver
 * like the indirect buffer or semaphore, which both have their
 * locking.
 *
 * Principe is simple, we keep a list of sub allocation in offset
 * order (first entry has offset == 0, last entry has the highest
 * offset).
 *
 * When allocating new object we first check if there is room at
 * the end total_size - (last_object_offset + last_object_size) >=
 * alloc_size. If so we allocate new object there.
 *
 * When there is not enough room at the end, we start waiting for
 * each sub object until we reach object_offset+object_size >=
 * alloc_size, this object then become the sub object we return.
 *
 * Alignment can't be bigger than page size.
 *
 * Hole are not considered for allocation to keep things simple.
 * Assumption is that there won't be hole (all object on same
 * alignment).
 */

#define AMDGPU_SA_NUM_FENCE_LISTS	32

struct amdgpu_sa_manager {
	wait_queue_head_t	wq;
	struct amdgpu_bo	*bo;
	struct list_head	*hole;
	struct list_head	flist[AMDGPU_SA_NUM_FENCE_LISTS];
	struct list_head	olist;
	unsigned		size;
	uint64_t		gpu_addr;
	void			*cpu_ptr;
	uint32_t		domain;
	uint32_t		align;
};

/* sub-allocation buffer */
struct amdgpu_sa_bo {
	struct list_head		olist;
	struct list_head		flist;
	struct amdgpu_sa_manager	*manager;
	unsigned			soffset;
	unsigned			eoffset;
	struct dma_fence	        *fence;
};

int amdgpu_fence_slab_init(void);
void amdgpu_fence_slab_fini(void);

/*
 * GPU doorbell structures, functions & helpers
 */
typedef enum _AMDGPU_DOORBELL_ASSIGNMENT
{
	AMDGPU_DOORBELL_KIQ                     = 0x000,
	AMDGPU_DOORBELL_HIQ                     = 0x001,
	AMDGPU_DOORBELL_DIQ                     = 0x002,
	AMDGPU_DOORBELL_MEC_RING0               = 0x010,
	AMDGPU_DOORBELL_MEC_RING1               = 0x011,
	AMDGPU_DOORBELL_MEC_RING2               = 0x012,
	AMDGPU_DOORBELL_MEC_RING3               = 0x013,
	AMDGPU_DOORBELL_MEC_RING4               = 0x014,
	AMDGPU_DOORBELL_MEC_RING5               = 0x015,
	AMDGPU_DOORBELL_MEC_RING6               = 0x016,
	AMDGPU_DOORBELL_MEC_RING7               = 0x017,
	AMDGPU_DOORBELL_GFX_RING0               = 0x020,
	AMDGPU_DOORBELL_sDMA_ENGINE0            = 0x1E0,
	AMDGPU_DOORBELL_sDMA_ENGINE1            = 0x1E1,
	AMDGPU_DOORBELL_IH                      = 0x1E8,
	AMDGPU_DOORBELL_MAX_ASSIGNMENT          = 0x3FF,
	AMDGPU_DOORBELL_INVALID                 = 0xFFFF
} AMDGPU_DOORBELL_ASSIGNMENT;

struct amdgpu_doorbell {
	/* doorbell mmio */
	resource_size_t		base;
	resource_size_t		size;
	u32 __iomem		*ptr;
	u32			num_doorbells;	/* Number of doorbells actually reserved for amdgpu. */
};

/*
 * 64bit doorbell, offset are in QWORD, occupy 2KB doorbell space
 */
typedef enum _AMDGPU_DOORBELL64_ASSIGNMENT
{
	/*
	 * All compute related doorbells: kiq, hiq, diq, traditional compute queue, user queue, should locate in
	 * a continues range so that programming CP_MEC_DOORBELL_RANGE_LOWER/UPPER can cover this range.
	 *  Compute related doorbells are allocated from 0x00 to 0x8a
	 */


	/* kernel scheduling */
	AMDGPU_DOORBELL64_KIQ                     = 0x00,

	/* HSA interface queue and debug queue */
	AMDGPU_DOORBELL64_HIQ                     = 0x01,
	AMDGPU_DOORBELL64_DIQ                     = 0x02,

	/* Compute engines */
	AMDGPU_DOORBELL64_MEC_RING0               = 0x03,
	AMDGPU_DOORBELL64_MEC_RING1               = 0x04,
	AMDGPU_DOORBELL64_MEC_RING2               = 0x05,
	AMDGPU_DOORBELL64_MEC_RING3               = 0x06,
	AMDGPU_DOORBELL64_MEC_RING4               = 0x07,
	AMDGPU_DOORBELL64_MEC_RING5               = 0x08,
	AMDGPU_DOORBELL64_MEC_RING6               = 0x09,
	AMDGPU_DOORBELL64_MEC_RING7               = 0x0a,

	/* User queue doorbell range (128 doorbells) */
	AMDGPU_DOORBELL64_USERQUEUE_START         = 0x0b,
	AMDGPU_DOORBELL64_USERQUEUE_END           = 0x8a,

	/* Graphics engine */
	AMDGPU_DOORBELL64_GFX_RING0               = 0x8b,

	/*
	 * Other graphics doorbells can be allocated here: from 0x8c to 0xdf
	 * Graphics voltage island aperture 1
	 * default non-graphics QWORD index is 0xe0 - 0xFF inclusive
	 */

	/* sDMA engines  reserved from 0xe0 -oxef  */
	AMDGPU_DOORBELL64_sDMA_ENGINE0            = 0xE0,
	AMDGPU_DOORBELL64_sDMA_HI_PRI_ENGINE0     = 0xE1,
	AMDGPU_DOORBELL64_sDMA_ENGINE1            = 0xE8,
	AMDGPU_DOORBELL64_sDMA_HI_PRI_ENGINE1     = 0xE9,

	/* For vega10 sriov, the sdma doorbell must be fixed as follow
	 * to keep the same setting with host driver, or it will
	 * happen conflicts
	 */
	AMDGPU_VEGA10_DOORBELL64_sDMA_ENGINE0            = 0xF0,
	AMDGPU_VEGA10_DOORBELL64_sDMA_HI_PRI_ENGINE0     = 0xF1,
	AMDGPU_VEGA10_DOORBELL64_sDMA_ENGINE1            = 0xF2,
	AMDGPU_VEGA10_DOORBELL64_sDMA_HI_PRI_ENGINE1     = 0xF3,

	/* Interrupt handler */
	AMDGPU_DOORBELL64_IH                      = 0xF4,  /* For legacy interrupt ring buffer */
	AMDGPU_DOORBELL64_IH_RING1                = 0xF5,  /* For page migration request log */
	AMDGPU_DOORBELL64_IH_RING2                = 0xF6,  /* For page migration translation/invalidation log */

	/* VCN engine use 32 bits doorbell  */
	AMDGPU_DOORBELL64_VCN0_1                  = 0xF8, /* lower 32 bits for VNC0 and upper 32 bits for VNC1 */
	AMDGPU_DOORBELL64_VCN2_3                  = 0xF9,
	AMDGPU_DOORBELL64_VCN4_5                  = 0xFA,
	AMDGPU_DOORBELL64_VCN6_7                  = 0xFB,

	/* overlap the doorbell assignment with VCN as they are  mutually exclusive
	 * VCE engine's doorbell is 32 bit and two VCE ring share one QWORD
	 */
	AMDGPU_DOORBELL64_UVD_RING0_1             = 0xF8,
	AMDGPU_DOORBELL64_UVD_RING2_3             = 0xF9,
	AMDGPU_DOORBELL64_UVD_RING4_5             = 0xFA,
	AMDGPU_DOORBELL64_UVD_RING6_7             = 0xFB,

	AMDGPU_DOORBELL64_VCE_RING0_1             = 0xFC,
	AMDGPU_DOORBELL64_VCE_RING2_3             = 0xFD,
	AMDGPU_DOORBELL64_VCE_RING4_5             = 0xFE,
	AMDGPU_DOORBELL64_VCE_RING6_7             = 0xFF,

	AMDGPU_DOORBELL64_MAX_ASSIGNMENT          = 0xFF,
	AMDGPU_DOORBELL64_INVALID                 = 0xFFFF
} AMDGPU_DOORBELL64_ASSIGNMENT;

/*
 * IRQS.
 */

struct amdgpu_flip_work {
	struct delayed_work		flip_work;
	struct work_struct		unpin_work;
	struct amdgpu_device		*adev;
	int				crtc_id;
	u32				target_vblank;
	uint64_t			base;
	struct drm_pending_vblank_event *event;
	struct amdgpu_bo		*old_abo;
	struct dma_fence		*excl;
	unsigned			shared_count;
	struct dma_fence		**shared;
	struct dma_fence_cb		cb;
	bool				async;
};


/*
 * CP & rings.
 */

struct amdgpu_ib {
	struct amdgpu_sa_bo		*sa_bo;
	uint32_t			length_dw;
	uint64_t			gpu_addr;
	uint32_t			*ptr;
	uint32_t			flags;
};

extern const struct drm_sched_backend_ops amdgpu_sched_ops;

/*
 * file private structure
 */

struct amdgpu_fpriv {
	struct amdgpu_vm	vm;
	struct amdgpu_bo_va	*prt_va;
	struct amdgpu_bo_va	*csa_va;
	struct mutex		bo_list_lock;
	struct idr		bo_list_handles;
	struct amdgpu_ctx_mgr	ctx_mgr;
};

int amdgpu_ib_get(struct amdgpu_device *adev, struct amdgpu_vm *vm,
		  unsigned size, struct amdgpu_ib *ib);
void amdgpu_ib_free(struct amdgpu_device *adev, struct amdgpu_ib *ib,
		    struct dma_fence *f);
int amdgpu_ib_schedule(struct amdgpu_ring *ring, unsigned num_ibs,
		       struct amdgpu_ib *ibs, struct amdgpu_job *job,
		       struct dma_fence **f);
int amdgpu_ib_pool_init(struct amdgpu_device *adev);
void amdgpu_ib_pool_fini(struct amdgpu_device *adev);
int amdgpu_ib_ring_tests(struct amdgpu_device *adev);

/*
 * CS.
 */
struct amdgpu_cs_chunk {
	uint32_t		chunk_id;
	uint32_t		length_dw;
	void			*kdata;
};

struct amdgpu_cs_parser {
	struct amdgpu_device	*adev;
	struct drm_file		*filp;
	struct amdgpu_ctx	*ctx;

	/* chunks */
	unsigned		nchunks;
	struct amdgpu_cs_chunk	*chunks;

	/* scheduler job object */
	struct amdgpu_job	*job;
	struct drm_sched_entity	*entity;

	/* buffer objects */
	struct ww_acquire_ctx		ticket;
	struct amdgpu_bo_list		*bo_list;
	struct amdgpu_mn		*mn;
	struct amdgpu_bo_list_entry	vm_pd;
	struct list_head		validated;
	struct dma_fence		*fence;
	uint64_t			bytes_moved_threshold;
	uint64_t			bytes_moved_vis_threshold;
	uint64_t			bytes_moved;
	uint64_t			bytes_moved_vis;
	struct amdgpu_bo_list_entry	*evictable;

	/* user fence */
	struct amdgpu_bo_list_entry	uf_entry;

	unsigned num_post_dep_syncobjs;
	struct drm_syncobj **post_dep_syncobjs;
};

static inline u32 amdgpu_get_ib_value(struct amdgpu_cs_parser *p,
				      uint32_t ib_idx, int idx)
{
	return p->job->ibs[ib_idx].ptr[idx];
}

static inline void amdgpu_set_ib_value(struct amdgpu_cs_parser *p,
				       uint32_t ib_idx, int idx,
				       uint32_t value)
{
	p->job->ibs[ib_idx].ptr[idx] = value;
}

/*
 * Writeback
 */
#define AMDGPU_MAX_WB 128	/* Reserve at most 128 WB slots for amdgpu-owned rings. */

struct amdgpu_wb {
	struct amdgpu_bo	*wb_obj;
	volatile uint32_t	*wb;
	uint64_t		gpu_addr;
	u32			num_wb;	/* Number of wb slots actually reserved for amdgpu. */
	unsigned long		used[DIV_ROUND_UP(AMDGPU_MAX_WB, BITS_PER_LONG)];
};

int amdgpu_device_wb_get(struct amdgpu_device *adev, u32 *wb);
void amdgpu_device_wb_free(struct amdgpu_device *adev, u32 wb);

/*
 * Benchmarking
 */
void amdgpu_benchmark(struct amdgpu_device *adev, int test_number);


/*
 * Testing
 */
void amdgpu_test_moves(struct amdgpu_device *adev);

/*
 * ASIC specific register table accessible by UMD
 */
struct amdgpu_allowed_register_entry {
	uint32_t reg_offset;
	bool grbm_indexed;
};

/*
 * ASIC specific functions.
 */
struct amdgpu_asic_funcs {
	bool (*read_disabled_bios)(struct amdgpu_device *adev);
	bool (*read_bios_from_rom)(struct amdgpu_device *adev,
				   u8 *bios, u32 length_bytes);
	int (*read_register)(struct amdgpu_device *adev, u32 se_num,
			     u32 sh_num, u32 reg_offset, u32 *value);
	void (*set_vga_state)(struct amdgpu_device *adev, bool state);
	int (*reset)(struct amdgpu_device *adev);
	/* get the reference clock */
	u32 (*get_xclk)(struct amdgpu_device *adev);
	/* MM block clocks */
	int (*set_uvd_clocks)(struct amdgpu_device *adev, u32 vclk, u32 dclk);
	int (*set_vce_clocks)(struct amdgpu_device *adev, u32 evclk, u32 ecclk);
	/* static power management */
	int (*get_pcie_lanes)(struct amdgpu_device *adev);
	void (*set_pcie_lanes)(struct amdgpu_device *adev, int lanes);
	/* get config memsize register */
	u32 (*get_config_memsize)(struct amdgpu_device *adev);
	/* flush hdp write queue */
	void (*flush_hdp)(struct amdgpu_device *adev, struct amdgpu_ring *ring);
	/* invalidate hdp read cache */
	void (*invalidate_hdp)(struct amdgpu_device *adev,
			       struct amdgpu_ring *ring);
	/* check if the asic needs a full reset of if soft reset will work */
	bool (*need_full_reset)(struct amdgpu_device *adev);
};

/*
 * IOCTL.
 */
int amdgpu_bo_list_ioctl(struct drm_device *dev, void *data,
				struct drm_file *filp);

int amdgpu_cs_ioctl(struct drm_device *dev, void *data, struct drm_file *filp);
int amdgpu_cs_fence_to_handle_ioctl(struct drm_device *dev, void *data,
				    struct drm_file *filp);
int amdgpu_cs_wait_ioctl(struct drm_device *dev, void *data, struct drm_file *filp);
int amdgpu_cs_wait_fences_ioctl(struct drm_device *dev, void *data,
				struct drm_file *filp);

/* VRAM scratch page for HDP bug, default vram page */
struct amdgpu_vram_scratch {
	struct amdgpu_bo		*robj;
	volatile uint32_t		*ptr;
	u64				gpu_addr;
};

/*
 * ACPI
 */
struct amdgpu_atcs_functions {
	bool get_ext_state;
	bool pcie_perf_req;
	bool pcie_dev_rdy;
	bool pcie_bus_width;
};

struct amdgpu_atcs {
	struct amdgpu_atcs_functions functions;
};

/*
 * Firmware VRAM reservation
 */
struct amdgpu_fw_vram_usage {
	u64 start_offset;
	u64 size;
	struct amdgpu_bo *reserved_bo;
	void *va;
};

/*
 * CGS
 */
struct cgs_device *amdgpu_cgs_create_device(struct amdgpu_device *adev);
void amdgpu_cgs_destroy_device(struct cgs_device *cgs_device);

/*
 * Core structure, functions and helpers.
 */
typedef uint32_t (*amdgpu_rreg_t)(struct amdgpu_device*, uint32_t);
typedef void (*amdgpu_wreg_t)(struct amdgpu_device*, uint32_t, uint32_t);

typedef uint32_t (*amdgpu_block_rreg_t)(struct amdgpu_device*, uint32_t, uint32_t);
typedef void (*amdgpu_block_wreg_t)(struct amdgpu_device*, uint32_t, uint32_t, uint32_t);


/*
 * amdgpu nbio functions
 *
 */
struct nbio_hdp_flush_reg {
	u32 ref_and_mask_cp0;
	u32 ref_and_mask_cp1;
	u32 ref_and_mask_cp2;
	u32 ref_and_mask_cp3;
	u32 ref_and_mask_cp4;
	u32 ref_and_mask_cp5;
	u32 ref_and_mask_cp6;
	u32 ref_and_mask_cp7;
	u32 ref_and_mask_cp8;
	u32 ref_and_mask_cp9;
	u32 ref_and_mask_sdma0;
	u32 ref_and_mask_sdma1;
};

struct amdgpu_nbio_funcs {
	const struct nbio_hdp_flush_reg *hdp_flush_reg;
	u32 (*get_hdp_flush_req_offset)(struct amdgpu_device *adev);
	u32 (*get_hdp_flush_done_offset)(struct amdgpu_device *adev);
	u32 (*get_pcie_index_offset)(struct amdgpu_device *adev);
	u32 (*get_pcie_data_offset)(struct amdgpu_device *adev);
	u32 (*get_rev_id)(struct amdgpu_device *adev);
	void (*mc_access_enable)(struct amdgpu_device *adev, bool enable);
	void (*hdp_flush)(struct amdgpu_device *adev, struct amdgpu_ring *ring);
	u32 (*get_memsize)(struct amdgpu_device *adev);
	void (*sdma_doorbell_range)(struct amdgpu_device *adev, int instance,
				    bool use_doorbell, int doorbell_index);
	void (*enable_doorbell_aperture)(struct amdgpu_device *adev,
					 bool enable);
	void (*enable_doorbell_selfring_aperture)(struct amdgpu_device *adev,
						  bool enable);
	void (*ih_doorbell_range)(struct amdgpu_device *adev,
				  bool use_doorbell, int doorbell_index);
	void (*update_medium_grain_clock_gating)(struct amdgpu_device *adev,
						 bool enable);
	void (*update_medium_grain_light_sleep)(struct amdgpu_device *adev,
						bool enable);
	void (*get_clockgating_state)(struct amdgpu_device *adev,
				      u32 *flags);
	void (*ih_control)(struct amdgpu_device *adev);
	void (*init_registers)(struct amdgpu_device *adev);
	void (*detect_hw_virt)(struct amdgpu_device *adev);
};

struct amdgpu_df_funcs {
	void (*init)(struct amdgpu_device *adev);
	void (*enable_broadcast_mode)(struct amdgpu_device *adev,
				      bool enable);
	u32 (*get_fb_channel_number)(struct amdgpu_device *adev);
	u32 (*get_hbm_channel_number)(struct amdgpu_device *adev);
	void (*update_medium_grain_clock_gating)(struct amdgpu_device *adev,
						 bool enable);
	void (*get_clockgating_state)(struct amdgpu_device *adev,
				      u32 *flags);
	void (*enable_ecc_force_par_wr_rmw)(struct amdgpu_device *adev,
					    bool enable);
};
/* Define the HW IP blocks will be used in driver , add more if necessary */
enum amd_hw_ip_block_type {
	GC_HWIP = 1,
	HDP_HWIP,
	SDMA0_HWIP,
	SDMA1_HWIP,
	MMHUB_HWIP,
	ATHUB_HWIP,
	NBIO_HWIP,
	MP0_HWIP,
	MP1_HWIP,
	UVD_HWIP,
	VCN_HWIP = UVD_HWIP,
	VCE_HWIP,
	DF_HWIP,
	DCE_HWIP,
	OSSSYS_HWIP,
	SMUIO_HWIP,
	PWR_HWIP,
	NBIF_HWIP,
	THM_HWIP,
	CLK_HWIP,
	MAX_HWIP
};

#define HWIP_MAX_INSTANCE	6

struct amd_powerplay {
	void *pp_handle;
	const struct amd_pm_funcs *pp_funcs;
	uint32_t pp_feature;
};

#define AMDGPU_RESET_MAGIC_NUM 64
struct amdgpu_device {
	struct device			*dev;
	struct drm_device		*ddev;
	struct pci_dev			*pdev;

#ifdef CONFIG_DRM_AMD_ACP
	struct amdgpu_acp		acp;
#endif

	/* ASIC */
	enum amd_asic_type		asic_type;
	uint32_t			family;
	uint32_t			rev_id;
	uint32_t			external_rev_id;
	unsigned long			flags;
	int				usec_timeout;
	const struct amdgpu_asic_funcs	*asic_funcs;
	bool				shutdown;
	bool				need_dma32;
	bool				need_swiotlb;
	bool				accel_working;
	struct work_struct		reset_work;
	struct notifier_block		acpi_nb;
	struct amdgpu_i2c_chan		*i2c_bus[AMDGPU_MAX_I2C_BUS];
	struct amdgpu_debugfs		debugfs[AMDGPU_DEBUGFS_MAX_COMPONENTS];
	unsigned			debugfs_count;
#if defined(CONFIG_DEBUG_FS)
	struct dentry			*debugfs_regs[AMDGPU_DEBUGFS_MAX_COMPONENTS];
#endif
	struct amdgpu_atif		*atif;
	struct amdgpu_atcs		atcs;
	struct mutex			srbm_mutex;
	/* GRBM index mutex. Protects concurrent access to GRBM index */
	struct mutex                    grbm_idx_mutex;
	struct dev_pm_domain		vga_pm_domain;
	bool				have_disp_power_ref;

	/* BIOS */
	bool				is_atom_fw;
	uint8_t				*bios;
	uint32_t			bios_size;
	struct amdgpu_bo		*stolen_vga_memory;
	uint32_t			bios_scratch_reg_offset;
	uint32_t			bios_scratch[AMDGPU_BIOS_NUM_SCRATCH];

	/* Register/doorbell mmio */
	resource_size_t			rmmio_base;
	resource_size_t			rmmio_size;
	void __iomem			*rmmio;
	/* protects concurrent MM_INDEX/DATA based register access */
	spinlock_t mmio_idx_lock;
	/* protects concurrent SMC based register access */
	spinlock_t smc_idx_lock;
	amdgpu_rreg_t			smc_rreg;
	amdgpu_wreg_t			smc_wreg;
	/* protects concurrent PCIE register access */
	spinlock_t pcie_idx_lock;
	amdgpu_rreg_t			pcie_rreg;
	amdgpu_wreg_t			pcie_wreg;
	amdgpu_rreg_t			pciep_rreg;
	amdgpu_wreg_t			pciep_wreg;
	/* protects concurrent UVD register access */
	spinlock_t uvd_ctx_idx_lock;
	amdgpu_rreg_t			uvd_ctx_rreg;
	amdgpu_wreg_t			uvd_ctx_wreg;
	/* protects concurrent DIDT register access */
	spinlock_t didt_idx_lock;
	amdgpu_rreg_t			didt_rreg;
	amdgpu_wreg_t			didt_wreg;
	/* protects concurrent gc_cac register access */
	spinlock_t gc_cac_idx_lock;
	amdgpu_rreg_t			gc_cac_rreg;
	amdgpu_wreg_t			gc_cac_wreg;
	/* protects concurrent se_cac register access */
	spinlock_t se_cac_idx_lock;
	amdgpu_rreg_t			se_cac_rreg;
	amdgpu_wreg_t			se_cac_wreg;
	/* protects concurrent ENDPOINT (audio) register access */
	spinlock_t audio_endpt_idx_lock;
	amdgpu_block_rreg_t		audio_endpt_rreg;
	amdgpu_block_wreg_t		audio_endpt_wreg;
	void __iomem                    *rio_mem;
	resource_size_t			rio_mem_size;
	struct amdgpu_doorbell		doorbell;

	/* clock/pll info */
	struct amdgpu_clock            clock;

	/* MC */
	struct amdgpu_gmc		gmc;
	struct amdgpu_gart		gart;
	dma_addr_t			dummy_page_addr;
	struct amdgpu_vm_manager	vm_manager;
	struct amdgpu_vmhub             vmhub[AMDGPU_MAX_VMHUBS];

	/* memory management */
	struct amdgpu_mman		mman;
	struct amdgpu_vram_scratch	vram_scratch;
	struct amdgpu_wb		wb;
	atomic64_t			num_bytes_moved;
	atomic64_t			num_evictions;
	atomic64_t			num_vram_cpu_page_faults;
	atomic_t			gpu_reset_counter;
	atomic_t			vram_lost_counter;

	/* data for buffer migration throttling */
	struct {
		spinlock_t		lock;
		s64			last_update_us;
		s64			accum_us; /* accumulated microseconds */
		s64			accum_us_vis; /* for visible VRAM */
		u32			log2_max_MBps;
	} mm_stats;

	/* display */
	bool				enable_virtual_display;
	struct amdgpu_mode_info		mode_info;
	/* For pre-DCE11. DCE11 and later are in "struct amdgpu_device->dm" */
	struct work_struct		hotplug_work;
	struct amdgpu_irq_src		crtc_irq;
	struct amdgpu_irq_src		pageflip_irq;
	struct amdgpu_irq_src		hpd_irq;

	/* rings */
	u64				fence_context;
	unsigned			num_rings;
	struct amdgpu_ring		*rings[AMDGPU_MAX_RINGS];
	bool				ib_pool_ready;
	struct amdgpu_sa_manager	ring_tmp_bo;

	/* interrupts */
	struct amdgpu_irq		irq;

	/* powerplay */
	struct amd_powerplay		powerplay;
	bool				pp_force_state_enabled;

	/* dpm */
	struct amdgpu_pm		pm;
	u32				cg_flags;
	u32				pg_flags;

	/* gfx */
	struct amdgpu_gfx		gfx;

	/* sdma */
	struct amdgpu_sdma		sdma;

	/* uvd */
	struct amdgpu_uvd		uvd;

	/* vce */
	struct amdgpu_vce		vce;

	/* vcn */
	struct amdgpu_vcn		vcn;

	/* firmwares */
	struct amdgpu_firmware		firmware;

	/* PSP */
	struct psp_context		psp;

	/* GDS */
	struct amdgpu_gds		gds;

	/* display related functionality */
	struct amdgpu_display_manager dm;

	struct amdgpu_ip_block          ip_blocks[AMDGPU_MAX_IP_NUM];
	int				num_ip_blocks;
	struct mutex	mn_lock;
	DECLARE_HASHTABLE(mn_hash, 7);

	/* tracking pinned memory */
	atomic64_t vram_pin_size;
	atomic64_t visible_pin_size;
	atomic64_t gart_pin_size;

	/* amdkfd interface */
	struct kfd_dev          *kfd;

	/* soc15 register offset based on ip, instance and  segment */
	uint32_t 		*reg_offset[MAX_HWIP][HWIP_MAX_INSTANCE];

	const struct amdgpu_nbio_funcs	*nbio_funcs;
	const struct amdgpu_df_funcs	*df_funcs;

	/* delayed work_func for deferring clockgating during resume */
	struct delayed_work     late_init_work;

	struct amdgpu_virt	virt;
	/* firmware VRAM reservation */
	struct amdgpu_fw_vram_usage fw_vram_usage;

	/* link all shadow bo */
	struct list_head                shadow_list;
	struct mutex                    shadow_list_lock;
	/* keep an lru list of rings by HW IP */
	struct list_head		ring_lru_list;
	spinlock_t			ring_lru_list_lock;

	/* record hw reset is performed */
	bool has_hw_reset;
	u8				reset_magic[AMDGPU_RESET_MAGIC_NUM];

	/* s3/s4 mask */
	bool                            in_suspend;

	/* record last mm index being written through WREG32*/
	unsigned long last_mm_index;
	bool                            in_gpu_reset;
	struct mutex  lock_reset;
};

static inline struct amdgpu_device *amdgpu_ttm_adev(struct ttm_bo_device *bdev)
{
	return container_of(bdev, struct amdgpu_device, mman.bdev);
}

int amdgpu_device_init(struct amdgpu_device *adev,
		       struct drm_device *ddev,
		       struct pci_dev *pdev,
		       uint32_t flags);
void amdgpu_device_fini(struct amdgpu_device *adev);
int amdgpu_gpu_wait_for_idle(struct amdgpu_device *adev);

uint32_t amdgpu_mm_rreg(struct amdgpu_device *adev, uint32_t reg,
			uint32_t acc_flags);
void amdgpu_mm_wreg(struct amdgpu_device *adev, uint32_t reg, uint32_t v,
		    uint32_t acc_flags);
void amdgpu_mm_wreg8(struct amdgpu_device *adev, uint32_t offset, uint8_t value);
uint8_t amdgpu_mm_rreg8(struct amdgpu_device *adev, uint32_t offset);

u32 amdgpu_io_rreg(struct amdgpu_device *adev, u32 reg);
void amdgpu_io_wreg(struct amdgpu_device *adev, u32 reg, u32 v);

u32 amdgpu_mm_rdoorbell(struct amdgpu_device *adev, u32 index);
void amdgpu_mm_wdoorbell(struct amdgpu_device *adev, u32 index, u32 v);
u64 amdgpu_mm_rdoorbell64(struct amdgpu_device *adev, u32 index);
void amdgpu_mm_wdoorbell64(struct amdgpu_device *adev, u32 index, u64 v);

bool amdgpu_device_asic_has_dc_support(enum amd_asic_type asic_type);
bool amdgpu_device_has_dc_support(struct amdgpu_device *adev);

int emu_soc_asic_init(struct amdgpu_device *adev);

/*
 * Registers read & write functions.
 */

#define AMDGPU_REGS_IDX       (1<<0)
#define AMDGPU_REGS_NO_KIQ    (1<<1)

#define RREG32_NO_KIQ(reg) amdgpu_mm_rreg(adev, (reg), AMDGPU_REGS_NO_KIQ)
#define WREG32_NO_KIQ(reg, v) amdgpu_mm_wreg(adev, (reg), (v), AMDGPU_REGS_NO_KIQ)

#define RREG8(reg) amdgpu_mm_rreg8(adev, (reg))
#define WREG8(reg, v) amdgpu_mm_wreg8(adev, (reg), (v))

#define RREG32(reg) amdgpu_mm_rreg(adev, (reg), 0)
#define RREG32_IDX(reg) amdgpu_mm_rreg(adev, (reg), AMDGPU_REGS_IDX)
#define DREG32(reg) printk(KERN_INFO "REGISTER: " #reg " : 0x%08X\n", amdgpu_mm_rreg(adev, (reg), 0))
#define WREG32(reg, v) amdgpu_mm_wreg(adev, (reg), (v), 0)
#define WREG32_IDX(reg, v) amdgpu_mm_wreg(adev, (reg), (v), AMDGPU_REGS_IDX)
#define REG_SET(FIELD, v) (((v) << FIELD##_SHIFT) & FIELD##_MASK)
#define REG_GET(FIELD, v) (((v) << FIELD##_SHIFT) & FIELD##_MASK)
#define RREG32_PCIE(reg) adev->pcie_rreg(adev, (reg))
#define WREG32_PCIE(reg, v) adev->pcie_wreg(adev, (reg), (v))
#define RREG32_PCIE_PORT(reg) adev->pciep_rreg(adev, (reg))
#define WREG32_PCIE_PORT(reg, v) adev->pciep_wreg(adev, (reg), (v))
#define RREG32_SMC(reg) adev->smc_rreg(adev, (reg))
#define WREG32_SMC(reg, v) adev->smc_wreg(adev, (reg), (v))
#define RREG32_UVD_CTX(reg) adev->uvd_ctx_rreg(adev, (reg))
#define WREG32_UVD_CTX(reg, v) adev->uvd_ctx_wreg(adev, (reg), (v))
#define RREG32_DIDT(reg) adev->didt_rreg(adev, (reg))
#define WREG32_DIDT(reg, v) adev->didt_wreg(adev, (reg), (v))
#define RREG32_GC_CAC(reg) adev->gc_cac_rreg(adev, (reg))
#define WREG32_GC_CAC(reg, v) adev->gc_cac_wreg(adev, (reg), (v))
#define RREG32_SE_CAC(reg) adev->se_cac_rreg(adev, (reg))
#define WREG32_SE_CAC(reg, v) adev->se_cac_wreg(adev, (reg), (v))
#define RREG32_AUDIO_ENDPT(block, reg) adev->audio_endpt_rreg(adev, (block), (reg))
#define WREG32_AUDIO_ENDPT(block, reg, v) adev->audio_endpt_wreg(adev, (block), (reg), (v))
#define WREG32_P(reg, val, mask)				\
	do {							\
		uint32_t tmp_ = RREG32(reg);			\
		tmp_ &= (mask);					\
		tmp_ |= ((val) & ~(mask));			\
		WREG32(reg, tmp_);				\
	} while (0)
#define WREG32_AND(reg, and) WREG32_P(reg, 0, and)
#define WREG32_OR(reg, or) WREG32_P(reg, or, ~(or))
#define WREG32_PLL_P(reg, val, mask)				\
	do {							\
		uint32_t tmp_ = RREG32_PLL(reg);		\
		tmp_ &= (mask);					\
		tmp_ |= ((val) & ~(mask));			\
		WREG32_PLL(reg, tmp_);				\
	} while (0)
#define DREG32_SYS(sqf, adev, reg) seq_printf((sqf), #reg " : 0x%08X\n", amdgpu_mm_rreg((adev), (reg), false))
#define RREG32_IO(reg) amdgpu_io_rreg(adev, (reg))
#define WREG32_IO(reg, v) amdgpu_io_wreg(adev, (reg), (v))

#define RDOORBELL32(index) amdgpu_mm_rdoorbell(adev, (index))
#define WDOORBELL32(index, v) amdgpu_mm_wdoorbell(adev, (index), (v))
#define RDOORBELL64(index) amdgpu_mm_rdoorbell64(adev, (index))
#define WDOORBELL64(index, v) amdgpu_mm_wdoorbell64(adev, (index), (v))

#define REG_FIELD_SHIFT(reg, field) reg##__##field##__SHIFT
#define REG_FIELD_MASK(reg, field) reg##__##field##_MASK

#define REG_SET_FIELD(orig_val, reg, field, field_val)			\
	(((orig_val) & ~REG_FIELD_MASK(reg, field)) |			\
	 (REG_FIELD_MASK(reg, field) & ((field_val) << REG_FIELD_SHIFT(reg, field))))

#define REG_GET_FIELD(value, reg, field)				\
	(((value) & REG_FIELD_MASK(reg, field)) >> REG_FIELD_SHIFT(reg, field))

#define WREG32_FIELD(reg, field, val)	\
	WREG32(mm##reg, (RREG32(mm##reg) & ~REG_FIELD_MASK(reg, field)) | (val) << REG_FIELD_SHIFT(reg, field))

#define WREG32_FIELD_OFFSET(reg, offset, field, val)	\
	WREG32(mm##reg + offset, (RREG32(mm##reg + offset) & ~REG_FIELD_MASK(reg, field)) | (val) << REG_FIELD_SHIFT(reg, field))

/*
 * BIOS helpers.
 */
#define RBIOS8(i) (adev->bios[i])
#define RBIOS16(i) (RBIOS8(i) | (RBIOS8((i)+1) << 8))
#define RBIOS32(i) ((RBIOS16(i)) | (RBIOS16((i)+2) << 16))

/*
 * ASICs macro.
 */
#define amdgpu_asic_set_vga_state(adev, state) (adev)->asic_funcs->set_vga_state((adev), (state))
#define amdgpu_asic_reset(adev) (adev)->asic_funcs->reset((adev))
#define amdgpu_asic_get_xclk(adev) (adev)->asic_funcs->get_xclk((adev))
#define amdgpu_asic_set_uvd_clocks(adev, v, d) (adev)->asic_funcs->set_uvd_clocks((adev), (v), (d))
#define amdgpu_asic_set_vce_clocks(adev, ev, ec) (adev)->asic_funcs->set_vce_clocks((adev), (ev), (ec))
#define amdgpu_get_pcie_lanes(adev) (adev)->asic_funcs->get_pcie_lanes((adev))
#define amdgpu_set_pcie_lanes(adev, l) (adev)->asic_funcs->set_pcie_lanes((adev), (l))
#define amdgpu_asic_get_gpu_clock_counter(adev) (adev)->asic_funcs->get_gpu_clock_counter((adev))
#define amdgpu_asic_read_disabled_bios(adev) (adev)->asic_funcs->read_disabled_bios((adev))
#define amdgpu_asic_read_bios_from_rom(adev, b, l) (adev)->asic_funcs->read_bios_from_rom((adev), (b), (l))
#define amdgpu_asic_read_register(adev, se, sh, offset, v)((adev)->asic_funcs->read_register((adev), (se), (sh), (offset), (v)))
#define amdgpu_asic_get_config_memsize(adev) (adev)->asic_funcs->get_config_memsize((adev))
#define amdgpu_asic_flush_hdp(adev, r) (adev)->asic_funcs->flush_hdp((adev), (r))
#define amdgpu_asic_invalidate_hdp(adev, r) (adev)->asic_funcs->invalidate_hdp((adev), (r))
#define amdgpu_asic_need_full_reset(adev) (adev)->asic_funcs->need_full_reset((adev))

/* Common functions */
bool amdgpu_device_should_recover_gpu(struct amdgpu_device *adev);
int amdgpu_device_gpu_recover(struct amdgpu_device *adev,
			      struct amdgpu_job* job);
void amdgpu_device_pci_config_reset(struct amdgpu_device *adev);
bool amdgpu_device_need_post(struct amdgpu_device *adev);

void amdgpu_cs_report_moved_bytes(struct amdgpu_device *adev, u64 num_bytes,
				  u64 num_vis_bytes);
int amdgpu_device_resize_fb_bar(struct amdgpu_device *adev);
void amdgpu_device_program_register_sequence(struct amdgpu_device *adev,
					     const u32 *registers,
					     const u32 array_size);

bool amdgpu_device_is_px(struct drm_device *dev);
/* atpx handler */
#if defined(CONFIG_VGA_SWITCHEROO)
void amdgpu_register_atpx_handler(void);
void amdgpu_unregister_atpx_handler(void);
bool amdgpu_has_atpx_dgpu_power_cntl(void);
bool amdgpu_is_atpx_hybrid(void);
bool amdgpu_atpx_dgpu_req_power_for_displays(void);
bool amdgpu_has_atpx(void);
#else
static inline void amdgpu_register_atpx_handler(void) {}
static inline void amdgpu_unregister_atpx_handler(void) {}
static inline bool amdgpu_has_atpx_dgpu_power_cntl(void) { return false; }
static inline bool amdgpu_is_atpx_hybrid(void) { return false; }
static inline bool amdgpu_atpx_dgpu_req_power_for_displays(void) { return false; }
static inline bool amdgpu_has_atpx(void) { return false; }
#endif

#if defined(CONFIG_VGA_SWITCHEROO) && defined(CONFIG_ACPI)
void *amdgpu_atpx_get_dhandle(void);
#else
static inline void *amdgpu_atpx_get_dhandle(void) { return NULL; }
#endif

/*
 * KMS
 */
extern const struct drm_ioctl_desc amdgpu_ioctls_kms[];
extern const int amdgpu_max_kms_ioctl;

int amdgpu_driver_load_kms(struct drm_device *dev, unsigned long flags);
void amdgpu_driver_unload_kms(struct drm_device *dev);
void amdgpu_driver_lastclose_kms(struct drm_device *dev);
int amdgpu_driver_open_kms(struct drm_device *dev, struct drm_file *file_priv);
void amdgpu_driver_postclose_kms(struct drm_device *dev,
				 struct drm_file *file_priv);
int amdgpu_device_ip_suspend(struct amdgpu_device *adev);
int amdgpu_device_suspend(struct drm_device *dev, bool suspend, bool fbcon);
int amdgpu_device_resume(struct drm_device *dev, bool resume, bool fbcon);
u32 amdgpu_get_vblank_counter_kms(struct drm_device *dev, unsigned int pipe);
int amdgpu_enable_vblank_kms(struct drm_device *dev, unsigned int pipe);
void amdgpu_disable_vblank_kms(struct drm_device *dev, unsigned int pipe);
long amdgpu_kms_compat_ioctl(struct file *filp, unsigned int cmd,
			     unsigned long arg);


/*
 * functions used by amdgpu_xgmi.c
 */
int amdgpu_xgmi_add_device(struct amdgpu_device *adev);

/*
 * functions used by amdgpu_encoder.c
 */
struct amdgpu_afmt_acr {
	u32 clock;

	int n_32khz;
	int cts_32khz;

	int n_44_1khz;
	int cts_44_1khz;

	int n_48khz;
	int cts_48khz;

};

struct amdgpu_afmt_acr amdgpu_afmt_acr(uint32_t clock);

/* amdgpu_acpi.c */
#if defined(CONFIG_ACPI)
int amdgpu_acpi_init(struct amdgpu_device *adev);
void amdgpu_acpi_fini(struct amdgpu_device *adev);
bool amdgpu_acpi_is_pcie_performance_request_supported(struct amdgpu_device *adev);
int amdgpu_acpi_pcie_performance_request(struct amdgpu_device *adev,
						u8 perf_req, bool advertise);
int amdgpu_acpi_pcie_notify_device_ready(struct amdgpu_device *adev);
#else
static inline int amdgpu_acpi_init(struct amdgpu_device *adev) { return 0; }
static inline void amdgpu_acpi_fini(struct amdgpu_device *adev) { }
#endif

int amdgpu_cs_find_mapping(struct amdgpu_cs_parser *parser,
			   uint64_t addr, struct amdgpu_bo **bo,
			   struct amdgpu_bo_va_mapping **mapping);

#if defined(CONFIG_DRM_AMD_DC)
int amdgpu_dm_display_resume(struct amdgpu_device *adev );
#else
static inline int amdgpu_dm_display_resume(struct amdgpu_device *adev) { return 0; }
#endif

#include "amdgpu_object.h"
#endif<|MERGE_RESOLUTION|>--- conflicted
+++ resolved
@@ -80,8 +80,6 @@
 #include "amdgpu_job.h"
 #include "amdgpu_bo_list.h"
 #include "amdgpu_gem.h"
-<<<<<<< HEAD
-=======
 
 #define MAX_GPU_INSTANCE		16
 
@@ -99,7 +97,6 @@
 	uint32_t			num_dgpu;
 	uint32_t			num_apu;
 };
->>>>>>> f9885ef8
 
 /*
  * Modules parameters.
@@ -167,6 +164,7 @@
 #define AMDGPU_DEFAULT_GTT_SIZE_MB		3072ULL /* 3GB by default */
 #define AMDGPU_WAIT_IDLE_TIMEOUT_IN_MS	        3000
 #define AMDGPU_MAX_USEC_TIMEOUT			100000	/* 100 ms */
+#define AMDGPU_FENCE_JIFFIES_TIMEOUT		(HZ / 2)
 /* AMDGPU_IB_POOL_SIZE must be a power of 2 */
 #define AMDGPU_IB_POOL_SIZE			16
 #define AMDGPU_DEBUGFS_MAX_COMPONENTS		32
