--- conflicted
+++ resolved
@@ -109,26 +109,6 @@
 };
 
 
-<<<<<<< HEAD
-static u8 iucv_host[8] = { 0x00, 0x00, 0x00, 0x00, 0x00, 0x00, 0x00, 0x00 };
-
-
-static void
-vmlogrdr_iucv_ConnectionComplete(iucv_ConnectionComplete *eib, void *pgm_data);
-static void
-vmlogrdr_iucv_ConnectionSevered(iucv_ConnectionSevered *eib, void *pgm_data);
-static void
-vmlogrdr_iucv_MessagePending(iucv_MessagePending *eib, void *pgm_data);
-
-
-static iucv_interrupt_ops_t vmlogrdr_iucvops = {
-	.ConnectionComplete = vmlogrdr_iucv_ConnectionComplete,
-	.ConnectionSevered  = vmlogrdr_iucv_ConnectionSevered,
-	.MessagePending     = vmlogrdr_iucv_MessagePending,
-};
-
-=======
->>>>>>> 17e0e270
 static DECLARE_WAIT_QUEUE_HEAD(conn_wait_queue);
 static DECLARE_WAIT_QUEUE_HEAD(read_wait_queue);
 
