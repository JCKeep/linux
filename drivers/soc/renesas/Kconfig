# SPDX-License-Identifier: GPL-2.0
menuconfig SOC_RENESAS
	bool "Renesas SoC driver support" if COMPILE_TEST && !ARCH_RENESAS
	default y if ARCH_RENESAS
	select SOC_BUS

if SOC_RENESAS

config ARCH_RCAR_GEN1
	bool
	select PM
	select PM_GENERIC_DOMAINS
	select RENESAS_INTC_IRQPIN
	select RST_RCAR
	select SYS_SUPPORTS_SH_TMU

config ARCH_RCAR_GEN2
	bool
	select HAVE_ARM_ARCH_TIMER
	select PM
	select PM_GENERIC_DOMAINS
	select RENESAS_IRQC
	select RST_RCAR
	select SYS_SUPPORTS_SH_CMT

config ARCH_RCAR_GEN3
	bool
	select PM
	select PM_GENERIC_DOMAINS
	select RENESAS_IRQC
	select RST_RCAR
	select SYS_SUPPORTS_SH_CMT
	select SYS_SUPPORTS_SH_TMU

config ARCH_RMOBILE
	bool
	select PM
	select PM_GENERIC_DOMAINS
	select SYS_SUPPORTS_SH_CMT
	select SYS_SUPPORTS_SH_TMU
	select SYSC_RMOBILE

config ARCH_RZG2L
	bool
	select PM
	select PM_GENERIC_DOMAINS

config ARCH_RZN1
	bool
	select PM
	select PM_GENERIC_DOMAINS
	select ARM_AMBA

if ARM && ARCH_RENESAS

#comment "Renesas ARM SoCs System Type"

config ARCH_EMEV2
	bool "ARM32 Platform support for Emma Mobile EV2"
	select HAVE_ARM_SCU if SMP
	select SYS_SUPPORTS_EM_STI

config ARCH_R8A7794
	bool "ARM32 Platform support for R-Car E2"
	select ARCH_RCAR_GEN2
	select ARM_ERRATA_814220
	select SYSC_R8A7794

config ARCH_R8A7779
	bool "ARM32 Platform support for R-Car H1"
	select ARCH_RCAR_GEN1
	select ARM_ERRATA_754322
	select ARM_GLOBAL_TIMER
	select HAVE_ARM_SCU if SMP
	select HAVE_ARM_TWD if SMP
	select SYSC_R8A7779

config ARCH_R8A7790
	bool "ARM32 Platform support for R-Car H2"
	select ARCH_RCAR_GEN2
	select ARM_ERRATA_798181 if SMP
	select ARM_ERRATA_814220
	select I2C
	select SYSC_R8A7790

config ARCH_R8A7778
	bool "ARM32 Platform support for R-Car M1A"
	select ARCH_RCAR_GEN1
	select ARM_ERRATA_754322

config ARCH_R8A7793
	bool "ARM32 Platform support for R-Car M2-N"
	select ARCH_RCAR_GEN2
	select ARM_ERRATA_798181 if SMP
	select I2C
	select SYSC_R8A7791

config ARCH_R8A7791
	bool "ARM32 Platform support for R-Car M2-W"
	select ARCH_RCAR_GEN2
	select ARM_ERRATA_798181 if SMP
	select I2C
	select SYSC_R8A7791

config ARCH_R8A7792
	bool "ARM32 Platform support for R-Car V2H"
	select ARCH_RCAR_GEN2
	select ARM_ERRATA_798181 if SMP
	select SYSC_R8A7792

config ARCH_R8A7740
	bool "ARM32 Platform support for R-Mobile A1"
	select ARCH_RMOBILE
	select ARM_ERRATA_754322
	select RENESAS_INTC_IRQPIN

config ARCH_R8A73A4
	bool "ARM32 Platform support for R-Mobile APE6"
	select ARCH_RMOBILE
	select ARM_ERRATA_798181 if SMP
	select ARM_ERRATA_814220
	select HAVE_ARM_ARCH_TIMER
	select RENESAS_IRQC

config ARCH_R7S72100
	bool "ARM32 Platform support for RZ/A1H"
	select ARM_ERRATA_754322
	select PM
	select PM_GENERIC_DOMAINS
	select RENESAS_OSTM
	select RENESAS_RZA1_IRQC
	select SYS_SUPPORTS_SH_MTU2

config ARCH_R7S9210
	bool "ARM32 Platform support for RZ/A2"
	select PM
	select PM_GENERIC_DOMAINS
	select RENESAS_OSTM
	select RENESAS_RZA1_IRQC

config ARCH_R8A77470
	bool "ARM32 Platform support for RZ/G1C"
	select ARCH_RCAR_GEN2
	select ARM_ERRATA_814220
	select SYSC_R8A77470

config ARCH_R8A7745
	bool "ARM32 Platform support for RZ/G1E"
	select ARCH_RCAR_GEN2
	select ARM_ERRATA_814220
	select SYSC_R8A7745

config ARCH_R8A7742
	bool "ARM32 Platform support for RZ/G1H"
	select ARCH_RCAR_GEN2
	select ARM_ERRATA_798181 if SMP
	select ARM_ERRATA_814220
	select SYSC_R8A7742

config ARCH_R8A7743
	bool "ARM32 Platform support for RZ/G1M"
	select ARCH_RCAR_GEN2
	select ARM_ERRATA_798181 if SMP
	select SYSC_R8A7743

config ARCH_R8A7744
	bool "ARM32 Platform support for RZ/G1N"
	select ARCH_RCAR_GEN2
	select ARM_ERRATA_798181 if SMP
	select SYSC_R8A7743

config ARCH_R9A06G032
	bool "ARM32 Platform support for RZ/N1D"
	select ARCH_RZN1
	select ARM_ERRATA_814220

config ARCH_SH73A0
	bool "ARM32 Platform support for SH-Mobile AG5"
	select ARCH_RMOBILE
	select ARM_ERRATA_754322
	select ARM_GLOBAL_TIMER
	select HAVE_ARM_SCU if SMP
	select HAVE_ARM_TWD if SMP
	select RENESAS_INTC_IRQPIN

endif # ARM

if ARM64

config ARCH_R8A77995
	bool "ARM64 Platform support for R-Car D3"
	select ARCH_RCAR_GEN3
	select SYSC_R8A77995
	help
	  This enables support for the Renesas R-Car D3 SoC.
	  This includes different gradings like R-Car D3e.

config ARCH_R8A77990
	bool "ARM64 Platform support for R-Car E3"
	select ARCH_RCAR_GEN3
	select SYSC_R8A77990
	help
	  This enables support for the Renesas R-Car E3 SoC.
	  This includes different gradings like R-Car E3e.

config ARCH_R8A77950
	bool "ARM64 Platform support for R-Car H3 ES1.x"
	select ARCH_RCAR_GEN3
	select SYSC_R8A7795
	help
	  This enables support for the Renesas R-Car H3 SoC (revision 1.x).

config ARCH_R8A77951
	bool "ARM64 Platform support for R-Car H3 ES2.0+"
	select ARCH_RCAR_GEN3
	select SYSC_R8A7795
	help
	  This enables support for the Renesas R-Car H3 SoC (revisions 2.0 and
	  later).
	  This includes different gradings like R-Car H3e, H3e-2G, and H3Ne.

config ARCH_R8A77965
	bool "ARM64 Platform support for R-Car M3-N"
	select ARCH_RCAR_GEN3
	select SYSC_R8A77965
	help
	  This enables support for the Renesas R-Car M3-N SoC.
	  This includes different gradings like R-Car M3Ne and M3Ne-2G.

config ARCH_R8A77960
	bool "ARM64 Platform support for R-Car M3-W"
	select ARCH_RCAR_GEN3
	select SYSC_R8A77960
	help
	  This enables support for the Renesas R-Car M3-W SoC.

config ARCH_R8A77961
	bool "ARM64 Platform support for R-Car M3-W+"
	select ARCH_RCAR_GEN3
	select SYSC_R8A77961
	help
	  This enables support for the Renesas R-Car M3-W+ SoC.
	  This includes different gradings like R-Car M3e and M3e-2G.

config ARCH_R8A779F0
	bool "ARM64 Platform support for R-Car S4-8"
	select ARCH_RCAR_GEN3
	select SYSC_R8A779F0
	help
	  This enables support for the Renesas R-Car S4-8 SoC.

config ARCH_R8A77980
	bool "ARM64 Platform support for R-Car V3H"
	select ARCH_RCAR_GEN3
	select SYSC_R8A77980
	help
	  This enables support for the Renesas R-Car V3H SoC.

config ARCH_R8A77970
	bool "ARM64 Platform support for R-Car V3M"
	select ARCH_RCAR_GEN3
	select SYSC_R8A77970
	help
	  This enables support for the Renesas R-Car V3M SoC.

config ARCH_R8A779A0
	bool "ARM64 Platform support for R-Car V3U"
	select ARCH_RCAR_GEN3
	select SYSC_R8A779A0
	help
	  This enables support for the Renesas R-Car V3U SoC.

config ARCH_R8A779G0
	bool "ARM64 Platform support for R-Car V4H"
	select ARCH_RCAR_GEN3
	select SYSC_R8A779G0
	help
	  This enables support for the Renesas R-Car V4H SoC.

config ARCH_R8A774C0
	bool "ARM64 Platform support for RZ/G2E"
	select ARCH_RCAR_GEN3
	select SYSC_R8A774C0
	help
	  This enables support for the Renesas RZ/G2E SoC.

config ARCH_R8A774E1
	bool "ARM64 Platform support for RZ/G2H"
	select ARCH_RCAR_GEN3
	select SYSC_R8A774E1
	help
	  This enables support for the Renesas RZ/G2H SoC.

config ARCH_R8A774A1
	bool "ARM64 Platform support for RZ/G2M"
	select ARCH_RCAR_GEN3
	select SYSC_R8A774A1
	help
	  This enables support for the Renesas RZ/G2M SoC.

config ARCH_R8A774B1
	bool "ARM64 Platform support for RZ/G2N"
	select ARCH_RCAR_GEN3
	select SYSC_R8A774B1
	help
	  This enables support for the Renesas RZ/G2N SoC.

config ARCH_R9A07G043
	bool "ARM64 Platform support for RZ/G2UL"
	select ARCH_RZG2L
	help
	  This enables support for the Renesas RZ/G2UL SoC variants.

config ARCH_R9A07G044
	bool "ARM64 Platform support for RZ/G2L"
	select ARCH_RZG2L
	help
	  This enables support for the Renesas RZ/G2L SoC variants.

config ARCH_R9A07G054
	bool "ARM64 Platform support for RZ/V2L"
	select ARCH_RZG2L
	help
	  This enables support for the Renesas RZ/V2L SoC variants.

<<<<<<< HEAD
=======
config ARCH_R9A09G011
	bool "ARM64 Platform support for RZ/V2M"
	select PM
	select PM_GENERIC_DOMAINS
	help
	  This enables support for the Renesas RZ/V2M SoC.

>>>>>>> 88084a3d
endif # ARM64

config RST_RCAR
	bool "Reset Controller support for R-Car" if COMPILE_TEST

config SYSC_RCAR
	bool "System Controller support for R-Car" if COMPILE_TEST

config SYSC_RCAR_GEN4
	bool "System Controller support for R-Car Gen4" if COMPILE_TEST

config SYSC_R8A77995
	bool "System Controller support for R-Car D3" if COMPILE_TEST
	select SYSC_RCAR

config SYSC_R8A7794
	bool "System Controller support for R-Car E2" if COMPILE_TEST
	select SYSC_RCAR

config SYSC_R8A77990
	bool "System Controller support for R-Car E3" if COMPILE_TEST
	select SYSC_RCAR

config SYSC_R8A7779
	bool "System Controller support for R-Car H1" if COMPILE_TEST
	select SYSC_RCAR

config SYSC_R8A7790
	bool "System Controller support for R-Car H2" if COMPILE_TEST
	select SYSC_RCAR

config SYSC_R8A7795
	bool "System Controller support for R-Car H3" if COMPILE_TEST
	select SYSC_RCAR

config SYSC_R8A7791
	bool "System Controller support for R-Car M2-W/N" if COMPILE_TEST
	select SYSC_RCAR

config SYSC_R8A77965
	bool "System Controller support for R-Car M3-N" if COMPILE_TEST
	select SYSC_RCAR

config SYSC_R8A77960
	bool "System Controller support for R-Car M3-W" if COMPILE_TEST
	select SYSC_RCAR

config SYSC_R8A77961
	bool "System Controller support for R-Car M3-W+" if COMPILE_TEST
	select SYSC_RCAR

config SYSC_R8A779F0
	bool "System Controller support for R-Car S4-8" if COMPILE_TEST
	select SYSC_RCAR_GEN4

config SYSC_R8A7792
	bool "System Controller support for R-Car V2H" if COMPILE_TEST
	select SYSC_RCAR

config SYSC_R8A77980
	bool "System Controller support for R-Car V3H" if COMPILE_TEST
	select SYSC_RCAR

config SYSC_R8A77970
	bool "System Controller support for R-Car V3M" if COMPILE_TEST
	select SYSC_RCAR

config SYSC_R8A779A0
	bool "System Controller support for R-Car V3U" if COMPILE_TEST
	select SYSC_RCAR_GEN4

config SYSC_R8A779G0
	bool "System Controller support for R-Car V4H" if COMPILE_TEST
	select SYSC_RCAR_GEN4

config SYSC_RMOBILE
	bool "System Controller support for R-Mobile" if COMPILE_TEST

config SYSC_R8A77470
	bool "System Controller support for RZ/G1C" if COMPILE_TEST
	select SYSC_RCAR

config SYSC_R8A7745
	bool "System Controller support for RZ/G1E" if COMPILE_TEST
	select SYSC_RCAR

config SYSC_R8A7742
	bool "System Controller support for RZ/G1H" if COMPILE_TEST
	select SYSC_RCAR

config SYSC_R8A7743
	bool "System Controller support for RZ/G1M" if COMPILE_TEST
	select SYSC_RCAR

config SYSC_R8A774C0
	bool "System Controller support for RZ/G2E" if COMPILE_TEST
	select SYSC_RCAR

config SYSC_R8A774E1
	bool "System Controller support for RZ/G2H" if COMPILE_TEST
	select SYSC_RCAR

config SYSC_R8A774A1
	bool "System Controller support for RZ/G2M" if COMPILE_TEST
	select SYSC_RCAR

config SYSC_R8A774B1
	bool "System Controller support for RZ/G2N" if COMPILE_TEST
	select SYSC_RCAR

endif # SOC_RENESAS<|MERGE_RESOLUTION|>--- conflicted
+++ resolved
@@ -323,8 +323,6 @@
 	help
 	  This enables support for the Renesas RZ/V2L SoC variants.
 
-<<<<<<< HEAD
-=======
 config ARCH_R9A09G011
 	bool "ARM64 Platform support for RZ/V2M"
 	select PM
@@ -332,7 +330,6 @@
 	help
 	  This enables support for the Renesas RZ/V2M SoC.
 
->>>>>>> 88084a3d
 endif # ARM64
 
 config RST_RCAR
