// SPDX-License-Identifier: GPL-2.0-only
/*
 * Generic Macintosh NCR5380 driver
 *
 * Copyright 1998, Michael Schmitz <mschmitz@lbl.gov>
 *
 * Copyright 2019 Finn Thain
 *
 * derived in part from:
 */
/*
 * Generic Generic NCR5380 driver
 *
 * Copyright 1995, Russell King
 */

#include <linux/delay.h>
#include <linux/types.h>
#include <linux/module.h>
#include <linux/ioport.h>
#include <linux/init.h>
#include <linux/blkdev.h>
#include <linux/interrupt.h>
#include <linux/platform_device.h>

#include <asm/hwtest.h>
#include <asm/io.h>
#include <asm/macintosh.h>
#include <asm/macints.h>
#include <asm/setup.h>

#include <scsi/scsi_host.h>

/* Definitions for the core NCR5380 driver. */

#define NCR5380_implementation_fields   int pdma_residual

#define NCR5380_read(reg)           in_8(hostdata->io + ((reg) << 4))
#define NCR5380_write(reg, value)   out_8(hostdata->io + ((reg) << 4), value)

#define NCR5380_dma_xfer_len            macscsi_dma_xfer_len
#define NCR5380_dma_recv_setup          macscsi_pread
#define NCR5380_dma_send_setup          macscsi_pwrite
#define NCR5380_dma_residual            macscsi_dma_residual

#define NCR5380_intr                    macscsi_intr
#define NCR5380_queue_command           macscsi_queue_command
#define NCR5380_abort                   macscsi_abort
#define NCR5380_host_reset              macscsi_host_reset
#define NCR5380_info                    macscsi_info

#include "NCR5380.h"

static int setup_can_queue = -1;
module_param(setup_can_queue, int, 0);
static int setup_cmd_per_lun = -1;
module_param(setup_cmd_per_lun, int, 0);
static int setup_sg_tablesize = -1;
module_param(setup_sg_tablesize, int, 0);
static int setup_use_pdma = 512;
module_param(setup_use_pdma, int, 0);
static int setup_hostid = -1;
module_param(setup_hostid, int, 0);
static int setup_toshiba_delay = -1;
module_param(setup_toshiba_delay, int, 0);

#ifndef MODULE
static int __init mac_scsi_setup(char *str)
{
	int ints[8];

	(void)get_options(str, ARRAY_SIZE(ints), ints);

	if (ints[0] < 1) {
		pr_err("Usage: mac5380=<can_queue>[,<cmd_per_lun>[,<sg_tablesize>[,<hostid>[,<use_tags>[,<use_pdma>[,<toshiba_delay>]]]]]]\n");
		return 0;
	}
	if (ints[0] >= 1)
		setup_can_queue = ints[1];
	if (ints[0] >= 2)
		setup_cmd_per_lun = ints[2];
	if (ints[0] >= 3)
		setup_sg_tablesize = ints[3];
	if (ints[0] >= 4)
		setup_hostid = ints[4];
	/* ints[5] (use_tagged_queuing) is ignored */
	if (ints[0] >= 6)
		setup_use_pdma = ints[6];
	if (ints[0] >= 7)
		setup_toshiba_delay = ints[7];
	return 1;
}

__setup("mac5380=", mac_scsi_setup);
#endif /* !MODULE */

/*
 * According to "Inside Macintosh: Devices", Mac OS requires disk drivers to
 * specify the number of bytes between the delays expected from a SCSI target.
 * This allows the operating system to "prevent bus errors when a target fails
 * to deliver the next byte within the processor bus error timeout period."
 * Linux SCSI drivers lack knowledge of the timing behaviour of SCSI targets
 * so bus errors are unavoidable.
 *
 * If a MOVE.B instruction faults, we assume that zero bytes were transferred
 * and simply retry. That assumption probably depends on target behaviour but
 * seems to hold up okay. The NOP provides synchronization: without it the
 * fault can sometimes occur after the program counter has moved past the
 * offending instruction. Post-increment addressing can't be used.
 */

#define MOVE_BYTE(operands) \
	asm volatile ( \
		"1:     moveb " operands "     \n" \
		"11:    nop                    \n" \
		"       addq #1,%0             \n" \
		"       subq #1,%1             \n" \
		"40:                           \n" \
		"                              \n" \
		".section .fixup,\"ax\"        \n" \
		".even                         \n" \
		"90:    movel #1, %2           \n" \
		"       jra 40b                \n" \
		".previous                     \n" \
		"                              \n" \
		".section __ex_table,\"a\"     \n" \
		".align  4                     \n" \
		".long   1b,90b                \n" \
		".long  11b,90b                \n" \
		".previous                     \n" \
		: "+a" (addr), "+r" (n), "+r" (result) : "a" (io))

/*
 * If a MOVE.W (or MOVE.L) instruction faults, it cannot be retried because
 * the residual byte count would be uncertain. In that situation the MOVE_WORD
 * macro clears n in the fixup section to abort the transfer.
 */

#define MOVE_WORD(operands) \
	asm volatile ( \
		"1:     movew " operands "     \n" \
		"11:    nop                    \n" \
		"       subq #2,%1             \n" \
		"40:                           \n" \
		"                              \n" \
		".section .fixup,\"ax\"        \n" \
		".even                         \n" \
		"90:    movel #0, %1           \n" \
		"       movel #2, %2           \n" \
		"       jra 40b                \n" \
		".previous                     \n" \
		"                              \n" \
		".section __ex_table,\"a\"     \n" \
		".align  4                     \n" \
		".long   1b,90b                \n" \
		".long  11b,90b                \n" \
		".previous                     \n" \
		: "+a" (addr), "+r" (n), "+r" (result) : "a" (io))

#define MOVE_16_WORDS(operands) \
	asm volatile ( \
		"1:     movew " operands "     \n" \
		"2:     movew " operands "     \n" \
		"3:     movew " operands "     \n" \
		"4:     movew " operands "     \n" \
		"5:     movew " operands "     \n" \
		"6:     movew " operands "     \n" \
		"7:     movew " operands "     \n" \
		"8:     movew " operands "     \n" \
		"9:     movew " operands "     \n" \
		"10:    movew " operands "     \n" \
		"11:    movew " operands "     \n" \
		"12:    movew " operands "     \n" \
		"13:    movew " operands "     \n" \
		"14:    movew " operands "     \n" \
		"15:    movew " operands "     \n" \
		"16:    movew " operands "     \n" \
		"17:    nop                    \n" \
		"       subl  #32,%1           \n" \
		"40:                           \n" \
		"                              \n" \
		".section .fixup,\"ax\"        \n" \
		".even                         \n" \
		"90:    movel #0, %1           \n" \
		"       movel #2, %2           \n" \
		"       jra 40b                \n" \
		".previous                     \n" \
		"                              \n" \
		".section __ex_table,\"a\"     \n" \
		".align  4                     \n" \
		".long   1b,90b                \n" \
		".long   2b,90b                \n" \
		".long   3b,90b                \n" \
		".long   4b,90b                \n" \
		".long   5b,90b                \n" \
		".long   6b,90b                \n" \
		".long   7b,90b                \n" \
		".long   8b,90b                \n" \
		".long   9b,90b                \n" \
		".long  10b,90b                \n" \
		".long  11b,90b                \n" \
		".long  12b,90b                \n" \
		".long  13b,90b                \n" \
		".long  14b,90b                \n" \
		".long  15b,90b                \n" \
		".long  16b,90b                \n" \
		".long  17b,90b                \n" \
		".previous                     \n" \
		: "+a" (addr), "+r" (n), "+r" (result) : "a" (io))

#define MAC_PDMA_DELAY		32

static inline int mac_pdma_recv(void __iomem *io, unsigned char *start, int n)
{
	unsigned char *addr = start;
	int result = 0;

	if (n >= 1) {
		MOVE_BYTE("%3@,%0@");
		if (result)
			goto out;
	}
	if (n >= 1 && ((unsigned long)addr & 1)) {
		MOVE_BYTE("%3@,%0@");
		if (result)
			goto out;
	}
	while (n >= 32)
		MOVE_16_WORDS("%3@,%0@+");
	while (n >= 2)
		MOVE_WORD("%3@,%0@+");
	if (result)
		return start - addr; /* Negated to indicate uncertain length */
	if (n == 1)
		MOVE_BYTE("%3@,%0@");
out:
	return addr - start;
}

static inline int mac_pdma_send(unsigned char *start, void __iomem *io, int n)
{
	unsigned char *addr = start;
	int result = 0;

	if (n >= 1) {
		MOVE_BYTE("%0@,%3@");
		if (result)
			goto out;
	}
	if (n >= 1 && ((unsigned long)addr & 1)) {
		MOVE_BYTE("%0@,%3@");
		if (result)
			goto out;
	}
	while (n >= 32)
		MOVE_16_WORDS("%0@+,%3@");
	while (n >= 2)
		MOVE_WORD("%0@+,%3@");
	if (result)
		return start - addr; /* Negated to indicate uncertain length */
	if (n == 1)
		MOVE_BYTE("%0@,%3@");
out:
	return addr - start;
}

/* The "SCSI DMA" chip on the IIfx implements this register. */
#define CTRL_REG                0x8
#define CTRL_INTERRUPTS_ENABLE  BIT(1)
#define CTRL_HANDSHAKE_MODE     BIT(3)

static inline void write_ctrl_reg(struct NCR5380_hostdata *hostdata, u32 value)
{
	out_be32(hostdata->io + (CTRL_REG << 4), value);
}

static inline int macscsi_pread(struct NCR5380_hostdata *hostdata,
                                unsigned char *dst, int len)
{
	u8 __iomem *s = hostdata->pdma_io + (INPUT_DATA_REG << 4);
	unsigned char *d = dst;
	int result = 0;

	hostdata->pdma_residual = len;

	while (!NCR5380_poll_politely(hostdata, BUS_AND_STATUS_REG,
	                              BASR_DRQ | BASR_PHASE_MATCH,
	                              BASR_DRQ | BASR_PHASE_MATCH, 0)) {
		int bytes;

		if (macintosh_config->ident == MAC_MODEL_IIFX)
			write_ctrl_reg(hostdata, CTRL_HANDSHAKE_MODE |
			                         CTRL_INTERRUPTS_ENABLE);

		bytes = mac_pdma_recv(s, d, min(hostdata->pdma_residual, 512));

		if (bytes > 0) {
			d += bytes;
			hostdata->pdma_residual -= bytes;
		}

		if (hostdata->pdma_residual == 0)
			goto out;

		if (NCR5380_poll_politely2(hostdata, STATUS_REG, SR_REQ, SR_REQ,
		                           BUS_AND_STATUS_REG, BASR_ACK,
		                           BASR_ACK, 0) < 0)
			scmd_printk(KERN_DEBUG, hostdata->connected,
			            "%s: !REQ and !ACK\n", __func__);
		if (!(NCR5380_read(BUS_AND_STATUS_REG) & BASR_PHASE_MATCH))
			goto out;

		if (bytes == 0)
			udelay(MAC_PDMA_DELAY);

		if (bytes >= 0)
			continue;

		dsprintk(NDEBUG_PSEUDO_DMA, hostdata->host,
		         "%s: bus error (%d/%d)\n", __func__, d - dst, len);
		NCR5380_dprint(NDEBUG_PSEUDO_DMA, hostdata->host);
		result = -1;
		goto out;
	}

	scmd_printk(KERN_ERR, hostdata->connected,
	            "%s: phase mismatch or !DRQ\n", __func__);
	NCR5380_dprint(NDEBUG_PSEUDO_DMA, hostdata->host);
	result = -1;
out:
	if (macintosh_config->ident == MAC_MODEL_IIFX)
		write_ctrl_reg(hostdata, CTRL_INTERRUPTS_ENABLE);
	return result;
}

static inline int macscsi_pwrite(struct NCR5380_hostdata *hostdata,
                                 unsigned char *src, int len)
{
	unsigned char *s = src;
	u8 __iomem *d = hostdata->pdma_io + (OUTPUT_DATA_REG << 4);
	int result = 0;

	hostdata->pdma_residual = len;

	while (!NCR5380_poll_politely(hostdata, BUS_AND_STATUS_REG,
	                              BASR_DRQ | BASR_PHASE_MATCH,
	                              BASR_DRQ | BASR_PHASE_MATCH, 0)) {
		int bytes;

		if (macintosh_config->ident == MAC_MODEL_IIFX)
			write_ctrl_reg(hostdata, CTRL_HANDSHAKE_MODE |
			                         CTRL_INTERRUPTS_ENABLE);

		bytes = mac_pdma_send(s, d, min(hostdata->pdma_residual, 512));

		if (bytes > 0) {
			s += bytes;
			hostdata->pdma_residual -= bytes;
		}

		if (hostdata->pdma_residual == 0) {
			if (NCR5380_poll_politely(hostdata, TARGET_COMMAND_REG,
			                          TCR_LAST_BYTE_SENT,
			                          TCR_LAST_BYTE_SENT,
			                          0) < 0) {
				scmd_printk(KERN_ERR, hostdata->connected,
				            "%s: Last Byte Sent timeout\n", __func__);
				result = -1;
			}
			goto out;
		}

		if (NCR5380_poll_politely2(hostdata, STATUS_REG, SR_REQ, SR_REQ,
		                           BUS_AND_STATUS_REG, BASR_ACK,
		                           BASR_ACK, 0) < 0)
			scmd_printk(KERN_DEBUG, hostdata->connected,
			            "%s: !REQ and !ACK\n", __func__);
		if (!(NCR5380_read(BUS_AND_STATUS_REG) & BASR_PHASE_MATCH))
			goto out;

		if (bytes == 0)
			udelay(MAC_PDMA_DELAY);

		if (bytes >= 0)
			continue;

		dsprintk(NDEBUG_PSEUDO_DMA, hostdata->host,
		         "%s: bus error (%d/%d)\n", __func__, s - src, len);
		NCR5380_dprint(NDEBUG_PSEUDO_DMA, hostdata->host);
		result = -1;
		goto out;
	}

	scmd_printk(KERN_ERR, hostdata->connected,
	            "%s: phase mismatch or !DRQ\n", __func__);
	NCR5380_dprint(NDEBUG_PSEUDO_DMA, hostdata->host);
	result = -1;
out:
	if (macintosh_config->ident == MAC_MODEL_IIFX)
		write_ctrl_reg(hostdata, CTRL_INTERRUPTS_ENABLE);
	return result;
}

static int macscsi_dma_xfer_len(struct NCR5380_hostdata *hostdata,
                                struct scsi_cmnd *cmd)
{
	int resid = NCR5380_to_ncmd(cmd)->this_residual;

	if (hostdata->flags & FLAG_NO_PSEUDO_DMA || resid < setup_use_pdma)
		return 0;

	return resid;
}

static int macscsi_dma_residual(struct NCR5380_hostdata *hostdata)
{
	return hostdata->pdma_residual;
}

#include "NCR5380.c"

#define DRV_MODULE_NAME         "mac_scsi"
#define PFX                     DRV_MODULE_NAME ": "

static struct scsi_host_template mac_scsi_template = {
	.module			= THIS_MODULE,
	.proc_name		= DRV_MODULE_NAME,
	.name			= "Macintosh NCR5380 SCSI",
	.info			= macscsi_info,
	.queuecommand		= macscsi_queue_command,
	.eh_abort_handler	= macscsi_abort,
	.eh_host_reset_handler	= macscsi_host_reset,
	.can_queue		= 16,
	.this_id		= 7,
	.sg_tablesize		= 1,
	.cmd_per_lun		= 2,
	.dma_boundary		= PAGE_SIZE - 1,
	.cmd_size		= sizeof(struct NCR5380_cmd),
	.max_sectors		= 128,
};

static int __init mac_scsi_probe(struct platform_device *pdev)
{
	struct Scsi_Host *instance;
	struct NCR5380_hostdata *hostdata;
	int error;
	int host_flags = 0;
	struct resource *irq, *pio_mem, *pdma_mem = NULL;

	pio_mem = platform_get_resource(pdev, IORESOURCE_MEM, 0);
	if (!pio_mem)
		return -ENODEV;

	pdma_mem = platform_get_resource(pdev, IORESOURCE_MEM, 1);

	irq = platform_get_resource(pdev, IORESOURCE_IRQ, 0);

	if (!hwreg_present((unsigned char *)pio_mem->start +
	                   (STATUS_REG << 4))) {
		pr_info(PFX "no device detected at %pap\n", &pio_mem->start);
		return -ENODEV;
	}

	if (setup_can_queue > 0)
		mac_scsi_template.can_queue = setup_can_queue;
	if (setup_cmd_per_lun > 0)
		mac_scsi_template.cmd_per_lun = setup_cmd_per_lun;
	if (setup_sg_tablesize > 0)
		mac_scsi_template.sg_tablesize = setup_sg_tablesize;
	if (setup_hostid >= 0)
		mac_scsi_template.this_id = setup_hostid & 7;

	instance = scsi_host_alloc(&mac_scsi_template,
	                           sizeof(struct NCR5380_hostdata));
	if (!instance)
		return -ENOMEM;

	if (irq)
		instance->irq = irq->start;
	else
		instance->irq = NO_IRQ;

	hostdata = shost_priv(instance);
	hostdata->base = pio_mem->start;
	hostdata->io = (u8 __iomem *)pio_mem->start;

	if (pdma_mem && setup_use_pdma)
		hostdata->pdma_io = (u8 __iomem *)pdma_mem->start;
	else
		host_flags |= FLAG_NO_PSEUDO_DMA;

	host_flags |= setup_toshiba_delay > 0 ? FLAG_TOSHIBA_DELAY : 0;

	error = NCR5380_init(instance, host_flags | FLAG_LATE_DMA_SETUP);
	if (error)
		goto fail_init;

	if (instance->irq != NO_IRQ) {
		error = request_irq(instance->irq, macscsi_intr, IRQF_SHARED,
		                    "NCR5380", instance);
		if (error)
			goto fail_irq;
	}

	NCR5380_maybe_reset_bus(instance);

	error = scsi_add_host(instance, NULL);
	if (error)
		goto fail_host;

	platform_set_drvdata(pdev, instance);

	scsi_scan_host(instance);
	return 0;

fail_host:
	if (instance->irq != NO_IRQ)
		free_irq(instance->irq, instance);
fail_irq:
	NCR5380_exit(instance);
fail_init:
	scsi_host_put(instance);
	return error;
}

static void __exit mac_scsi_remove(struct platform_device *pdev)
{
	struct Scsi_Host *instance = platform_get_drvdata(pdev);

	scsi_remove_host(instance);
	if (instance->irq != NO_IRQ)
		free_irq(instance->irq, instance);
	NCR5380_exit(instance);
	scsi_host_put(instance);
}

<<<<<<< HEAD
static struct platform_driver mac_scsi_driver = {
=======
/*
 * mac_scsi_remove() lives in .exit.text. For drivers registered via
 * module_platform_driver_probe() this is ok because they cannot get unbound at
 * runtime. So mark the driver struct with __refdata to prevent modpost
 * triggering a section mismatch warning.
 */
static struct platform_driver mac_scsi_driver __refdata = {
>>>>>>> 0c383648
	.remove_new = __exit_p(mac_scsi_remove),
	.driver = {
		.name	= DRV_MODULE_NAME,
	},
};

module_platform_driver_probe(mac_scsi_driver, mac_scsi_probe);

MODULE_ALIAS("platform:" DRV_MODULE_NAME);
MODULE_LICENSE("GPL");<|MERGE_RESOLUTION|>--- conflicted
+++ resolved
@@ -534,9 +534,6 @@
 	scsi_host_put(instance);
 }
 
-<<<<<<< HEAD
-static struct platform_driver mac_scsi_driver = {
-=======
 /*
  * mac_scsi_remove() lives in .exit.text. For drivers registered via
  * module_platform_driver_probe() this is ok because they cannot get unbound at
@@ -544,7 +541,6 @@
  * triggering a section mismatch warning.
  */
 static struct platform_driver mac_scsi_driver __refdata = {
->>>>>>> 0c383648
 	.remove_new = __exit_p(mac_scsi_remove),
 	.driver = {
 		.name	= DRV_MODULE_NAME,
