--- conflicted
+++ resolved
@@ -737,14 +737,9 @@
 				mutex_unlock(&st->lock);
 				return ret;
 			}
-<<<<<<< HEAD
-			*val = (be16_to_cpup((__be16 *)st->rx) >> 3) & 0x1FFF;
-			*val = sign_extend32(*val, 12);
-=======
 			*val = sign_extend32(be16_to_cpup((__be16 *)st->rx) >>
 					     chan->scan_type.shift,
 					     chan->scan_type.realbits - 1);
->>>>>>> 754e0b0e
 		} else {
 			/* get the temperature when available */
 			ret = sca3000_read_data_short(st,
