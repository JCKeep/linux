// SPDX-License-Identifier: GPL-2.0+
/*
 * Copyright (C) 2013 Noralf Tronnes
 *
 * This driver is inspired by:
 *   st7735fb.c, Copyright (C) 2011, Matt Porter
 *   broadsheetfb.c, Copyright (C) 2008, Jaya Kumar
 */

#include <linux/module.h>
#include <linux/kernel.h>
#include <linux/errno.h>
#include <linux/string.h>
#include <linux/mm.h>
#include <linux/vmalloc.h>
#include <linux/slab.h>
#include <linux/init.h>
#include <linux/fb.h>
#include <linux/gpio/consumer.h>
#include <linux/spi/spi.h>
#include <linux/delay.h>
#include <linux/uaccess.h>
#include <linux/backlight.h>
#include <linux/platform_device.h>
#include <linux/property.h>
#include <linux/spinlock.h>

#include <video/mipi_display.h>

#include "fbtft.h"
#include "internal.h"

static unsigned long debug;
module_param(debug, ulong, 0000);
MODULE_PARM_DESC(debug, "override device debug level");

int fbtft_write_buf_dc(struct fbtft_par *par, void *buf, size_t len, int dc)
{
	int ret;

	if (par->gpio.dc)
		gpiod_set_value(par->gpio.dc, dc);

	ret = par->fbtftops.write(par, buf, len);
	if (ret < 0)
		dev_err(par->info->device,
			"write() failed and returned %d\n", ret);
	return ret;
}
EXPORT_SYMBOL(fbtft_write_buf_dc);

void fbtft_dbg_hex(const struct device *dev, int groupsize,
		   void *buf, size_t len, const char *fmt, ...)
{
	va_list args;
	static char textbuf[512];
	char *text = textbuf;
	size_t text_len;

	va_start(args, fmt);
	text_len = vscnprintf(text, sizeof(textbuf), fmt, args);
	va_end(args);

	hex_dump_to_buffer(buf, len, 32, groupsize, text + text_len,
			   512 - text_len, false);

	if (len > 32)
		dev_info(dev, "%s ...\n", text);
	else
		dev_info(dev, "%s\n", text);
}
EXPORT_SYMBOL(fbtft_dbg_hex);

static int fbtft_request_one_gpio(struct fbtft_par *par,
				  const char *name, int index,
				  struct gpio_desc **gpiop)
{
	struct device *dev = par->info->device;
	int ret = 0;

	*gpiop = devm_gpiod_get_index_optional(dev, name, index,
					       GPIOD_OUT_HIGH);
	if (IS_ERR(*gpiop)) {
		ret = PTR_ERR(*gpiop);
		dev_err(dev,
			"Failed to request %s GPIO: %d\n", name, ret);
		return ret;
	}
	fbtft_par_dbg(DEBUG_REQUEST_GPIOS, par, "%s: '%s' GPIO\n",
		      __func__, name);

	return ret;
}

static int fbtft_request_gpios(struct fbtft_par *par)
{
	int i;
	int ret;

	ret = fbtft_request_one_gpio(par, "reset", 0, &par->gpio.reset);
	if (ret)
		return ret;
	ret = fbtft_request_one_gpio(par, "dc", 0, &par->gpio.dc);
	if (ret)
		return ret;
	ret = fbtft_request_one_gpio(par, "rd", 0, &par->gpio.rd);
	if (ret)
		return ret;
	ret = fbtft_request_one_gpio(par, "wr", 0, &par->gpio.wr);
	if (ret)
		return ret;
	ret = fbtft_request_one_gpio(par, "cs", 0, &par->gpio.cs);
	if (ret)
		return ret;
	ret = fbtft_request_one_gpio(par, "latch", 0, &par->gpio.latch);
	if (ret)
		return ret;
	for (i = 0; i < 16; i++) {
		ret = fbtft_request_one_gpio(par, "db", i,
					     &par->gpio.db[i]);
		if (ret)
			return ret;
		ret = fbtft_request_one_gpio(par, "led", i,
					     &par->gpio.led[i]);
		if (ret)
			return ret;
		ret = fbtft_request_one_gpio(par, "aux", i,
					     &par->gpio.aux[i]);
		if (ret)
			return ret;
	}

	return 0;
}

#ifdef CONFIG_FB_BACKLIGHT
static int fbtft_backlight_update_status(struct backlight_device *bd)
{
	struct fbtft_par *par = bl_get_data(bd);
	bool polarity = par->polarity;

	fbtft_par_dbg(DEBUG_BACKLIGHT, par,
		      "%s: polarity=%d, power=%d, fb_blank=%d\n",
		      __func__, polarity, bd->props.power, bd->props.fb_blank);

	if ((bd->props.power == FB_BLANK_UNBLANK) &&
	    (bd->props.fb_blank == FB_BLANK_UNBLANK))
		gpiod_set_value(par->gpio.led[0], polarity);
	else
		gpiod_set_value(par->gpio.led[0], !polarity);

	return 0;
}

static int fbtft_backlight_get_brightness(struct backlight_device *bd)
{
	return bd->props.brightness;
}

void fbtft_unregister_backlight(struct fbtft_par *par)
{
	if (par->info->bl_dev) {
		par->info->bl_dev->props.power = FB_BLANK_POWERDOWN;
		backlight_update_status(par->info->bl_dev);
		backlight_device_unregister(par->info->bl_dev);
		par->info->bl_dev = NULL;
	}
}

static const struct backlight_ops fbtft_bl_ops = {
	.get_brightness	= fbtft_backlight_get_brightness,
	.update_status	= fbtft_backlight_update_status,
};

void fbtft_register_backlight(struct fbtft_par *par)
{
	struct backlight_device *bd;
	struct backlight_properties bl_props = { 0, };

	if (!par->gpio.led[0]) {
		fbtft_par_dbg(DEBUG_BACKLIGHT, par,
			      "%s(): led pin not set, exiting.\n", __func__);
		return;
	}

	bl_props.type = BACKLIGHT_RAW;
	/* Assume backlight is off, get polarity from current state of pin */
	bl_props.power = FB_BLANK_POWERDOWN;
	if (!gpiod_get_value(par->gpio.led[0]))
		par->polarity = true;

	bd = backlight_device_register(dev_driver_string(par->info->device),
				       par->info->device, par,
				       &fbtft_bl_ops, &bl_props);
	if (IS_ERR(bd)) {
		dev_err(par->info->device,
			"cannot register backlight device (%ld)\n",
			PTR_ERR(bd));
		return;
	}
	par->info->bl_dev = bd;

	if (!par->fbtftops.unregister_backlight)
		par->fbtftops.unregister_backlight = fbtft_unregister_backlight;
}
#else
void fbtft_register_backlight(struct fbtft_par *par) { };
void fbtft_unregister_backlight(struct fbtft_par *par) { };
#endif
EXPORT_SYMBOL(fbtft_register_backlight);
EXPORT_SYMBOL(fbtft_unregister_backlight);

static void fbtft_set_addr_win(struct fbtft_par *par, int xs, int ys, int xe,
			       int ye)
{
	write_reg(par, MIPI_DCS_SET_COLUMN_ADDRESS,
		  (xs >> 8) & 0xFF, xs & 0xFF, (xe >> 8) & 0xFF, xe & 0xFF);

	write_reg(par, MIPI_DCS_SET_PAGE_ADDRESS,
		  (ys >> 8) & 0xFF, ys & 0xFF, (ye >> 8) & 0xFF, ye & 0xFF);

	write_reg(par, MIPI_DCS_WRITE_MEMORY_START);
}

static void fbtft_reset(struct fbtft_par *par)
{
	if (!par->gpio.reset)
		return;
	fbtft_par_dbg(DEBUG_RESET, par, "%s()\n", __func__);
	gpiod_set_value_cansleep(par->gpio.reset, 1);
	usleep_range(20, 40);
	gpiod_set_value_cansleep(par->gpio.reset, 0);
	msleep(120);
}

static void fbtft_update_display(struct fbtft_par *par, unsigned int start_line,
				 unsigned int end_line)
{
	size_t offset, len;
	ktime_t ts_start, ts_end;
	long fps, throughput;
	bool timeit = false;
	int ret = 0;

	if (unlikely(par->debug & (DEBUG_TIME_FIRST_UPDATE |
			DEBUG_TIME_EACH_UPDATE))) {
		if ((par->debug & DEBUG_TIME_EACH_UPDATE) ||
		    ((par->debug & DEBUG_TIME_FIRST_UPDATE) &&
		    !par->first_update_done)) {
			ts_start = ktime_get();
			timeit = true;
		}
	}

	/* Sanity checks */
	if (start_line > end_line) {
		dev_warn(par->info->device,
			 "%s: start_line=%u is larger than end_line=%u. Shouldn't happen, will do full display update\n",
			 __func__, start_line, end_line);
		start_line = 0;
		end_line = par->info->var.yres - 1;
	}
	if (start_line > par->info->var.yres - 1 ||
	    end_line > par->info->var.yres - 1) {
		dev_warn(par->info->device,
			 "%s: start_line=%u or end_line=%u is larger than max=%d. Shouldn't happen, will do full display update\n",
			 __func__, start_line,
			 end_line, par->info->var.yres - 1);
		start_line = 0;
		end_line = par->info->var.yres - 1;
	}

	fbtft_par_dbg(DEBUG_UPDATE_DISPLAY, par, "%s(start_line=%u, end_line=%u)\n",
		      __func__, start_line, end_line);

	if (par->fbtftops.set_addr_win)
		par->fbtftops.set_addr_win(par, 0, start_line,
				par->info->var.xres - 1, end_line);

	offset = start_line * par->info->fix.line_length;
	len = (end_line - start_line + 1) * par->info->fix.line_length;
	ret = par->fbtftops.write_vmem(par, offset, len);
	if (ret < 0)
		dev_err(par->info->device,
			"%s: write_vmem failed to update display buffer\n",
			__func__);

	if (unlikely(timeit)) {
		ts_end = ktime_get();
		if (!ktime_to_ns(par->update_time))
			par->update_time = ts_start;

		fps = ktime_us_delta(ts_start, par->update_time);
		par->update_time = ts_start;
		fps = fps ? 1000000 / fps : 0;

		throughput = ktime_us_delta(ts_end, ts_start);
		throughput = throughput ? (len * 1000) / throughput : 0;
		throughput = throughput * 1000 / 1024;

		dev_info(par->info->device,
			 "Display update: %ld kB/s, fps=%ld\n",
			 throughput, fps);
		par->first_update_done = true;
	}
}

static void fbtft_mkdirty(struct fb_info *info, int y, int height)
{
	struct fbtft_par *par = info->par;
	struct fb_deferred_io *fbdefio = info->fbdefio;

	/* special case, needed ? */
	if (y == -1) {
		y = 0;
		height = info->var.yres;
	}

	/* Mark display lines/area as dirty */
	spin_lock(&par->dirty_lock);
	if (y < par->dirty_lines_start)
		par->dirty_lines_start = y;
	if (y + height - 1 > par->dirty_lines_end)
		par->dirty_lines_end = y + height - 1;
	spin_unlock(&par->dirty_lock);

	/* Schedule deferred_io to update display (no-op if already on queue)*/
	schedule_delayed_work(&info->deferred_work, fbdefio->delay);
}

static void fbtft_deferred_io(struct fb_info *info, struct list_head *pagelist)
{
	struct fbtft_par *par = info->par;
	unsigned int dirty_lines_start, dirty_lines_end;
	struct page *page;
	unsigned long index;
	unsigned int y_low = 0, y_high = 0;
	int count = 0;

	spin_lock(&par->dirty_lock);
	dirty_lines_start = par->dirty_lines_start;
	dirty_lines_end = par->dirty_lines_end;
	/* set display line markers as clean */
	par->dirty_lines_start = par->info->var.yres - 1;
	par->dirty_lines_end = 0;
	spin_unlock(&par->dirty_lock);

	/* Mark display lines as dirty */
	list_for_each_entry(page, pagelist, lru) {
		count++;
		index = page->index << PAGE_SHIFT;
		y_low = index / info->fix.line_length;
		y_high = (index + PAGE_SIZE - 1) / info->fix.line_length;
		dev_dbg(info->device,
			"page->index=%lu y_low=%d y_high=%d\n",
			page->index, y_low, y_high);
		if (y_high > info->var.yres - 1)
			y_high = info->var.yres - 1;
		if (y_low < dirty_lines_start)
			dirty_lines_start = y_low;
		if (y_high > dirty_lines_end)
			dirty_lines_end = y_high;
	}

	par->fbtftops.update_display(info->par,
					dirty_lines_start, dirty_lines_end);
}

static void fbtft_fb_fillrect(struct fb_info *info,
			      const struct fb_fillrect *rect)
{
	struct fbtft_par *par = info->par;

	dev_dbg(info->dev,
		"%s: dx=%d, dy=%d, width=%d, height=%d\n",
		__func__, rect->dx, rect->dy, rect->width, rect->height);
	sys_fillrect(info, rect);

	par->fbtftops.mkdirty(info, rect->dy, rect->height);
}

static void fbtft_fb_copyarea(struct fb_info *info,
			      const struct fb_copyarea *area)
{
	struct fbtft_par *par = info->par;

	dev_dbg(info->dev,
		"%s: dx=%d, dy=%d, width=%d, height=%d\n",
		__func__,  area->dx, area->dy, area->width, area->height);
	sys_copyarea(info, area);

	par->fbtftops.mkdirty(info, area->dy, area->height);
}

static void fbtft_fb_imageblit(struct fb_info *info,
			       const struct fb_image *image)
{
	struct fbtft_par *par = info->par;

	dev_dbg(info->dev,
		"%s: dx=%d, dy=%d, width=%d, height=%d\n",
		__func__,  image->dx, image->dy, image->width, image->height);
	sys_imageblit(info, image);

	par->fbtftops.mkdirty(info, image->dy, image->height);
}

static ssize_t fbtft_fb_write(struct fb_info *info, const char __user *buf,
			      size_t count, loff_t *ppos)
{
	struct fbtft_par *par = info->par;
	ssize_t res;

	dev_dbg(info->dev,
		"%s: count=%zd, ppos=%llu\n", __func__,  count, *ppos);
	res = fb_sys_write(info, buf, count, ppos);

	/* TODO: only mark changed area update all for now */
	par->fbtftops.mkdirty(info, -1, 0);

	return res;
}

/* from pxafb.c */
static unsigned int chan_to_field(unsigned int chan, struct fb_bitfield *bf)
{
	chan &= 0xffff;
	chan >>= 16 - bf->length;
	return chan << bf->offset;
}

static int fbtft_fb_setcolreg(unsigned int regno, unsigned int red,
			      unsigned int green, unsigned int blue,
			      unsigned int transp, struct fb_info *info)
{
	unsigned int val;
	int ret = 1;

	dev_dbg(info->dev,
		"%s(regno=%u, red=0x%X, green=0x%X, blue=0x%X, trans=0x%X)\n",
		__func__, regno, red, green, blue, transp);

	switch (info->fix.visual) {
	case FB_VISUAL_TRUECOLOR:
		if (regno < 16) {
			u32 *pal = info->pseudo_palette;

			val  = chan_to_field(red,   &info->var.red);
			val |= chan_to_field(green, &info->var.green);
			val |= chan_to_field(blue,  &info->var.blue);

			pal[regno] = val;
			ret = 0;
		}
		break;
	}
	return ret;
}

static int fbtft_fb_blank(int blank, struct fb_info *info)
{
	struct fbtft_par *par = info->par;
	int ret = -EINVAL;

	dev_dbg(info->dev, "%s(blank=%d)\n",
		__func__, blank);

	if (!par->fbtftops.blank)
		return ret;

	switch (blank) {
	case FB_BLANK_POWERDOWN:
	case FB_BLANK_VSYNC_SUSPEND:
	case FB_BLANK_HSYNC_SUSPEND:
	case FB_BLANK_NORMAL:
		ret = par->fbtftops.blank(par, true);
		break;
	case FB_BLANK_UNBLANK:
		ret = par->fbtftops.blank(par, false);
		break;
	}
	return ret;
}

static void fbtft_merge_fbtftops(struct fbtft_ops *dst, struct fbtft_ops *src)
{
	if (src->write)
		dst->write = src->write;
	if (src->read)
		dst->read = src->read;
	if (src->write_vmem)
		dst->write_vmem = src->write_vmem;
	if (src->write_register)
		dst->write_register = src->write_register;
	if (src->set_addr_win)
		dst->set_addr_win = src->set_addr_win;
	if (src->reset)
		dst->reset = src->reset;
	if (src->mkdirty)
		dst->mkdirty = src->mkdirty;
	if (src->update_display)
		dst->update_display = src->update_display;
	if (src->init_display)
		dst->init_display = src->init_display;
	if (src->blank)
		dst->blank = src->blank;
	if (src->request_gpios_match)
		dst->request_gpios_match = src->request_gpios_match;
	if (src->request_gpios)
		dst->request_gpios = src->request_gpios;
	if (src->verify_gpios)
		dst->verify_gpios = src->verify_gpios;
	if (src->register_backlight)
		dst->register_backlight = src->register_backlight;
	if (src->unregister_backlight)
		dst->unregister_backlight = src->unregister_backlight;
	if (src->set_var)
		dst->set_var = src->set_var;
	if (src->set_gamma)
		dst->set_gamma = src->set_gamma;
}

/**
 * fbtft_framebuffer_alloc - creates a new frame buffer info structure
 *
 * @display: pointer to structure describing the display
 * @dev: pointer to the device for this fb, this can be NULL
 * @pdata: platform data for the display in use
 *
 * Creates a new frame buffer info structure.
 *
 * Also creates and populates the following structures:
 *   info->fbops
 *   info->fbdefio
 *   info->pseudo_palette
 *   par->fbtftops
 *   par->txbuf
 *
 * Returns the new structure, or NULL if an error occurred.
 *
 */
struct fb_info *fbtft_framebuffer_alloc(struct fbtft_display *display,
					struct device *dev,
					struct fbtft_platform_data *pdata)
{
	struct fb_info *info;
	struct fbtft_par *par;
	struct fb_ops *fbops = NULL;
	struct fb_deferred_io *fbdefio = NULL;
	u8 *vmem = NULL;
	void *txbuf = NULL;
	void *buf = NULL;
	unsigned int width;
	unsigned int height;
	int txbuflen = display->txbuflen;
	unsigned int bpp = display->bpp;
	unsigned int fps = display->fps;
	int vmem_size;
	const s16 *init_sequence = display->init_sequence;
	char *gamma = display->gamma;
	u32 *gamma_curves = NULL;

	/* sanity check */
	if (display->gamma_num * display->gamma_len >
			FBTFT_GAMMA_MAX_VALUES_TOTAL) {
		dev_err(dev, "FBTFT_GAMMA_MAX_VALUES_TOTAL=%d is exceeded\n",
			FBTFT_GAMMA_MAX_VALUES_TOTAL);
		return NULL;
	}

	/* defaults */
	if (!fps)
		fps = 20;
	if (!bpp)
		bpp = 16;

	if (!pdata) {
		dev_err(dev, "platform data is missing\n");
		return NULL;
	}

	/* override driver values? */
	if (pdata->fps)
		fps = pdata->fps;
	if (pdata->txbuflen)
		txbuflen = pdata->txbuflen;
	if (pdata->display.init_sequence)
		init_sequence = pdata->display.init_sequence;
	if (pdata->gamma)
		gamma = pdata->gamma;
	if (pdata->display.debug)
		display->debug = pdata->display.debug;
	if (pdata->display.backlight)
		display->backlight = pdata->display.backlight;
	if (pdata->display.width)
		display->width = pdata->display.width;
	if (pdata->display.height)
		display->height = pdata->display.height;
	if (pdata->display.buswidth)
		display->buswidth = pdata->display.buswidth;
	if (pdata->display.regwidth)
		display->regwidth = pdata->display.regwidth;

	display->debug |= debug;
	fbtft_expand_debug_value(&display->debug);

	switch (pdata->rotate) {
	case 90:
	case 270:
		width =  display->height;
		height = display->width;
		break;
	default:
		width =  display->width;
		height = display->height;
	}

	vmem_size = display->width * display->height * bpp / 8;
	vmem = vzalloc(vmem_size);
	if (!vmem)
		goto alloc_fail;

	fbops = devm_kzalloc(dev, sizeof(struct fb_ops), GFP_KERNEL);
	if (!fbops)
		goto alloc_fail;

	fbdefio = devm_kzalloc(dev, sizeof(struct fb_deferred_io), GFP_KERNEL);
	if (!fbdefio)
		goto alloc_fail;

	buf = devm_kzalloc(dev, 128, GFP_KERNEL);
	if (!buf)
		goto alloc_fail;

	if (display->gamma_num && display->gamma_len) {
		gamma_curves = devm_kcalloc(dev,
					    display->gamma_num *
					    display->gamma_len,
					    sizeof(gamma_curves[0]),
					    GFP_KERNEL);
		if (!gamma_curves)
			goto alloc_fail;
	}

	info = framebuffer_alloc(sizeof(struct fbtft_par), dev);
	if (!info)
		goto alloc_fail;

	info->screen_buffer = vmem;
	info->fbops = fbops;
	info->fbdefio = fbdefio;

	fbops->owner        =      dev->driver->owner;
	fbops->fb_read      =      fb_sys_read;
	fbops->fb_write     =      fbtft_fb_write;
	fbops->fb_fillrect  =      fbtft_fb_fillrect;
	fbops->fb_copyarea  =      fbtft_fb_copyarea;
	fbops->fb_imageblit =      fbtft_fb_imageblit;
	fbops->fb_setcolreg =      fbtft_fb_setcolreg;
	fbops->fb_blank     =      fbtft_fb_blank;

	fbdefio->delay =           HZ / fps;
	fbdefio->deferred_io =     fbtft_deferred_io;
	fb_deferred_io_init(info);

	snprintf(info->fix.id, sizeof(info->fix.id), "%s", dev->driver->name);
	info->fix.type =           FB_TYPE_PACKED_PIXELS;
	info->fix.visual =         FB_VISUAL_TRUECOLOR;
	info->fix.xpanstep =	   0;
	info->fix.ypanstep =	   0;
	info->fix.ywrapstep =	   0;
	info->fix.line_length =    width * bpp / 8;
	info->fix.accel =          FB_ACCEL_NONE;
	info->fix.smem_len =       vmem_size;

	info->var.rotate =         pdata->rotate;
	info->var.xres =           width;
	info->var.yres =           height;
	info->var.xres_virtual =   info->var.xres;
	info->var.yres_virtual =   info->var.yres;
	info->var.bits_per_pixel = bpp;
	info->var.nonstd =         1;

	/* RGB565 */
	info->var.red.offset =     11;
	info->var.red.length =     5;
	info->var.green.offset =   5;
	info->var.green.length =   6;
	info->var.blue.offset =    0;
	info->var.blue.length =    5;
	info->var.transp.offset =  0;
	info->var.transp.length =  0;

	info->flags =              FBINFO_FLAG_DEFAULT | FBINFO_VIRTFB;

	par = info->par;
	par->info = info;
	par->pdata = pdata;
	par->debug = display->debug;
	par->buf = buf;
	spin_lock_init(&par->dirty_lock);
	par->bgr = pdata->bgr;
	par->startbyte = pdata->startbyte;
	par->init_sequence = init_sequence;
	par->gamma.curves = gamma_curves;
	par->gamma.num_curves = display->gamma_num;
	par->gamma.num_values = display->gamma_len;
	mutex_init(&par->gamma.lock);
	info->pseudo_palette = par->pseudo_palette;

	if (par->gamma.curves && gamma) {
		if (fbtft_gamma_parse_str(par, par->gamma.curves, gamma,
					  strlen(gamma)))
			goto release_framebuf;
	}

	/* Transmit buffer */
	if (txbuflen == -1)
		txbuflen = vmem_size + 2; /* add in case startbyte is used */
	if (txbuflen >= vmem_size + 2)
		txbuflen = 0;

#ifdef __LITTLE_ENDIAN
	if ((!txbuflen) && (bpp > 8))
		txbuflen = PAGE_SIZE; /* need buffer for byteswapping */
#endif

	if (txbuflen > 0) {
		txbuf = devm_kzalloc(par->info->device, txbuflen, GFP_KERNEL);
		if (!txbuf)
			goto release_framebuf;
		par->txbuf.buf = txbuf;
		par->txbuf.len = txbuflen;
	}

	/* default fbtft operations */
	par->fbtftops.write = fbtft_write_spi;
	par->fbtftops.read = fbtft_read_spi;
	par->fbtftops.write_vmem = fbtft_write_vmem16_bus8;
	par->fbtftops.write_register = fbtft_write_reg8_bus8;
	par->fbtftops.set_addr_win = fbtft_set_addr_win;
	par->fbtftops.reset = fbtft_reset;
	par->fbtftops.mkdirty = fbtft_mkdirty;
	par->fbtftops.update_display = fbtft_update_display;
	if (display->backlight)
		par->fbtftops.register_backlight = fbtft_register_backlight;

	/* use driver provided functions */
	fbtft_merge_fbtftops(&par->fbtftops, &display->fbtftops);

	return info;

release_framebuf:
	framebuffer_release(info);

alloc_fail:
	vfree(vmem);

	return NULL;
}
EXPORT_SYMBOL(fbtft_framebuffer_alloc);

/**
 * fbtft_framebuffer_release - frees up all memory used by the framebuffer
 *
 * @info: frame buffer info structure
 *
 */
void fbtft_framebuffer_release(struct fb_info *info)
{
	fb_deferred_io_cleanup(info);
	vfree(info->screen_buffer);
	framebuffer_release(info);
}
EXPORT_SYMBOL(fbtft_framebuffer_release);

/**
 *	fbtft_register_framebuffer - registers a tft frame buffer device
 *	@fb_info: frame buffer info structure
 *
 *  Sets SPI driverdata if needed
 *  Requests needed gpios.
 *  Initializes display
 *  Updates display.
 *	Registers a frame buffer device @fb_info.
 *
 *	Returns negative errno on error, or zero for success.
 *
 */
int fbtft_register_framebuffer(struct fb_info *fb_info)
{
	int ret;
	char text1[50] = "";
	char text2[50] = "";
	struct fbtft_par *par = fb_info->par;
	struct spi_device *spi = par->spi;

	/* sanity checks */
	if (!par->fbtftops.init_display) {
		dev_err(fb_info->device, "missing fbtftops.init_display()\n");
		return -EINVAL;
	}

	if (spi)
		spi_set_drvdata(spi, fb_info);
	if (par->pdev)
		platform_set_drvdata(par->pdev, fb_info);

	ret = par->fbtftops.request_gpios(par);
	if (ret < 0)
		goto reg_fail;

	if (par->fbtftops.verify_gpios) {
		ret = par->fbtftops.verify_gpios(par);
		if (ret < 0)
			goto reg_fail;
	}

	ret = par->fbtftops.init_display(par);
	if (ret < 0)
		goto reg_fail;
	if (par->fbtftops.set_var) {
		ret = par->fbtftops.set_var(par);
		if (ret < 0)
			goto reg_fail;
	}

	/* update the entire display */
	par->fbtftops.update_display(par, 0, par->info->var.yres - 1);

	if (par->fbtftops.set_gamma && par->gamma.curves) {
		ret = par->fbtftops.set_gamma(par, par->gamma.curves);
		if (ret)
			goto reg_fail;
	}

	if (par->fbtftops.register_backlight)
		par->fbtftops.register_backlight(par);

	ret = register_framebuffer(fb_info);
	if (ret < 0)
		goto reg_fail;

	fbtft_sysfs_init(par);

	if (par->txbuf.buf && par->txbuf.len >= 1024)
		sprintf(text1, ", %zu KiB buffer memory", par->txbuf.len >> 10);
	if (spi)
		sprintf(text2, ", spi%d.%d at %d MHz", spi->master->bus_num,
			spi->chip_select, spi->max_speed_hz / 1000000);
	dev_info(fb_info->dev,
		 "%s frame buffer, %dx%d, %d KiB video memory%s, fps=%lu%s\n",
		 fb_info->fix.id, fb_info->var.xres, fb_info->var.yres,
		 fb_info->fix.smem_len >> 10, text1,
		 HZ / fb_info->fbdefio->delay, text2);

#ifdef CONFIG_FB_BACKLIGHT
	/* Turn on backlight if available */
	if (fb_info->bl_dev) {
		fb_info->bl_dev->props.power = FB_BLANK_UNBLANK;
		fb_info->bl_dev->ops->update_status(fb_info->bl_dev);
	}
#endif

	return 0;

reg_fail:
	if (par->fbtftops.unregister_backlight)
		par->fbtftops.unregister_backlight(par);

	return ret;
}
EXPORT_SYMBOL(fbtft_register_framebuffer);

/**
 *	fbtft_unregister_framebuffer - releases a tft frame buffer device
 *	@fb_info: frame buffer info structure
 *
 *  Frees SPI driverdata if needed
 *  Frees gpios.
 *	Unregisters frame buffer device.
 *
 */
int fbtft_unregister_framebuffer(struct fb_info *fb_info)
{
	struct fbtft_par *par = fb_info->par;

	if (par->fbtftops.unregister_backlight)
		par->fbtftops.unregister_backlight(par);
	fbtft_sysfs_exit(par);
	unregister_framebuffer(fb_info);

	return 0;
}
EXPORT_SYMBOL(fbtft_unregister_framebuffer);

/**
 * fbtft_init_display_from_property() - Device Tree init_display() function
 * @par: Driver data
 *
 * Return: 0 if successful, negative if error
 */
static int fbtft_init_display_from_property(struct fbtft_par *par)
{
	struct device *dev = par->info->device;
	int buf[64], count, index, i, j, ret;
	u32 *values;
	u32 val;

	count = device_property_count_u32(dev, "init");
	if (count < 0)
		return count;
	if (count == 0)
		return -EINVAL;

<<<<<<< HEAD
	values = kmalloc_array(count, sizeof(*values), GFP_KERNEL);
=======
	values = kmalloc_array(count + 1, sizeof(*values), GFP_KERNEL);
>>>>>>> a7196caf
	if (!values)
		return -ENOMEM;

	ret = device_property_read_u32_array(dev, "init", values, count);
	if (ret)
		goto out_free;

	par->fbtftops.reset(par);
	if (par->gpio.cs)
		gpiod_set_value(par->gpio.cs, 0);  /* Activate chip */

	index = -1;
<<<<<<< HEAD
	while (index < count) {
		val = values[++index];

=======
	val = values[++index];

	while (index < count) {
>>>>>>> a7196caf
		if (val & FBTFT_OF_INIT_CMD) {
			val &= 0xFFFF;
			i = 0;
			while ((index < count) && !(val & 0xFFFF0000)) {
				if (i > 63) {
					dev_err(dev,
						"%s: Maximum register values exceeded\n",
						__func__);
					ret = -EINVAL;
					goto out_free;
				}
				buf[i++] = val;
				val = values[++index];
			}
			/* make debug message */
			fbtft_par_dbg(DEBUG_INIT_DISPLAY, par,
				      "init: write_register:\n");
			for (j = 0; j < i; j++)
				fbtft_par_dbg(DEBUG_INIT_DISPLAY, par,
					      "buf[%d] = %02X\n", j, buf[j]);

			par->fbtftops.write_register(par, i,
				buf[0], buf[1], buf[2], buf[3],
				buf[4], buf[5], buf[6], buf[7],
				buf[8], buf[9], buf[10], buf[11],
				buf[12], buf[13], buf[14], buf[15],
				buf[16], buf[17], buf[18], buf[19],
				buf[20], buf[21], buf[22], buf[23],
				buf[24], buf[25], buf[26], buf[27],
				buf[28], buf[29], buf[30], buf[31],
				buf[32], buf[33], buf[34], buf[35],
				buf[36], buf[37], buf[38], buf[39],
				buf[40], buf[41], buf[42], buf[43],
				buf[44], buf[45], buf[46], buf[47],
				buf[48], buf[49], buf[50], buf[51],
				buf[52], buf[53], buf[54], buf[55],
				buf[56], buf[57], buf[58], buf[59],
				buf[60], buf[61], buf[62], buf[63]);
		} else if (val & FBTFT_OF_INIT_DELAY) {
			fbtft_par_dbg(DEBUG_INIT_DISPLAY, par,
				      "init: msleep(%u)\n", val & 0xFFFF);
			msleep(val & 0xFFFF);
			val = values[++index];
		} else {
			dev_err(dev, "illegal init value 0x%X\n", val);
			ret = -EINVAL;
			goto out_free;
		}
	}

out_free:
	kfree(values);
	return ret;
}

/**
 * fbtft_init_display() - Generic init_display() function
 * @par: Driver data
 *
 * Uses par->init_sequence to do the initialization
 *
 * Return: 0 if successful, negative if error
 */
int fbtft_init_display(struct fbtft_par *par)
{
	int buf[64];
	char msg[128];
	char str[16];
	int i = 0;
	int j;

	/* sanity check */
	if (!par->init_sequence) {
		dev_err(par->info->device,
			"error: init_sequence is not set\n");
		return -EINVAL;
	}

	/* make sure stop marker exists */
	for (i = 0; i < FBTFT_MAX_INIT_SEQUENCE; i++)
		if (par->init_sequence[i] == -3)
			break;
	if (i == FBTFT_MAX_INIT_SEQUENCE) {
		dev_err(par->info->device,
			"missing stop marker at end of init sequence\n");
		return -EINVAL;
	}

	par->fbtftops.reset(par);
	if (par->gpio.cs)
		gpiod_set_value(par->gpio.cs, 0);  /* Activate chip */

	i = 0;
	while (i < FBTFT_MAX_INIT_SEQUENCE) {
		if (par->init_sequence[i] == -3) {
			/* done */
			return 0;
		}
		if (par->init_sequence[i] >= 0) {
			dev_err(par->info->device,
				"missing delimiter at position %d\n", i);
			return -EINVAL;
		}
		if (par->init_sequence[i + 1] < 0) {
			dev_err(par->info->device,
				"missing value after delimiter %d at position %d\n",
				par->init_sequence[i], i);
			return -EINVAL;
		}
		switch (par->init_sequence[i]) {
		case -1:
			i++;
			/* make debug message */
			strcpy(msg, "");
			j = i + 1;
			while (par->init_sequence[j] >= 0) {
				sprintf(str, "0x%02X ", par->init_sequence[j]);
				strcat(msg, str);
				j++;
			}
			fbtft_par_dbg(DEBUG_INIT_DISPLAY, par,
				      "init: write(0x%02X) %s\n",
				      par->init_sequence[i], msg);

			/* Write */
			j = 0;
			while (par->init_sequence[i] >= 0) {
				if (j > 63) {
					dev_err(par->info->device,
						"%s: Maximum register values exceeded\n",
						__func__);
					return -EINVAL;
				}
				buf[j++] = par->init_sequence[i++];
			}
			par->fbtftops.write_register(par, j,
				buf[0], buf[1], buf[2], buf[3],
				buf[4], buf[5], buf[6], buf[7],
				buf[8], buf[9], buf[10], buf[11],
				buf[12], buf[13], buf[14], buf[15],
				buf[16], buf[17], buf[18], buf[19],
				buf[20], buf[21], buf[22], buf[23],
				buf[24], buf[25], buf[26], buf[27],
				buf[28], buf[29], buf[30], buf[31],
				buf[32], buf[33], buf[34], buf[35],
				buf[36], buf[37], buf[38], buf[39],
				buf[40], buf[41], buf[42], buf[43],
				buf[44], buf[45], buf[46], buf[47],
				buf[48], buf[49], buf[50], buf[51],
				buf[52], buf[53], buf[54], buf[55],
				buf[56], buf[57], buf[58], buf[59],
				buf[60], buf[61], buf[62], buf[63]);
			break;
		case -2:
			i++;
			fbtft_par_dbg(DEBUG_INIT_DISPLAY, par,
				      "init: mdelay(%d)\n",
				      par->init_sequence[i]);
			mdelay(par->init_sequence[i++]);
			break;
		default:
			dev_err(par->info->device,
				"unknown delimiter %d at position %d\n",
				par->init_sequence[i], i);
			return -EINVAL;
		}
	}

	dev_err(par->info->device,
		"%s: something is wrong. Shouldn't get here.\n", __func__);
	return -EINVAL;
}
EXPORT_SYMBOL(fbtft_init_display);

/**
 * fbtft_verify_gpios() - Generic verify_gpios() function
 * @par: Driver data
 *
 * Uses @spi, @pdev and @buswidth to determine which GPIOs is needed
 *
 * Return: 0 if successful, negative if error
 */
static int fbtft_verify_gpios(struct fbtft_par *par)
{
	struct fbtft_platform_data *pdata = par->pdata;
	int i;

	fbtft_par_dbg(DEBUG_VERIFY_GPIOS, par, "%s()\n", __func__);

	if (pdata->display.buswidth != 9 &&  par->startbyte == 0 &&
	    !par->gpio.dc) {
		dev_err(par->info->device,
			"Missing info about 'dc' gpio. Aborting.\n");
		return -EINVAL;
	}

	if (!par->pdev)
		return 0;

	if (!par->gpio.wr) {
		dev_err(par->info->device, "Missing 'wr' gpio. Aborting.\n");
		return -EINVAL;
	}
	for (i = 0; i < pdata->display.buswidth; i++) {
		if (!par->gpio.db[i]) {
			dev_err(par->info->device,
				"Missing 'db%02d' gpio. Aborting.\n", i);
			return -EINVAL;
		}
	}

	return 0;
}

/* returns 0 if the property is not present */
static u32 fbtft_property_value(struct device *dev, const char *propname)
{
	int ret;
	u32 val = 0;

	ret = device_property_read_u32(dev, propname, &val);
	if (ret == 0)
		dev_info(dev, "%s: %s = %u\n", __func__, propname, val);

	return val;
}

static struct fbtft_platform_data *fbtft_properties_read(struct device *dev)
{
	struct fbtft_platform_data *pdata;

	if (!dev_fwnode(dev)) {
		dev_err(dev, "Missing platform data or properties\n");
		return ERR_PTR(-EINVAL);
	}

	pdata = devm_kzalloc(dev, sizeof(*pdata), GFP_KERNEL);
	if (!pdata)
		return ERR_PTR(-ENOMEM);

	pdata->display.width = fbtft_property_value(dev, "width");
	pdata->display.height = fbtft_property_value(dev, "height");
	pdata->display.regwidth = fbtft_property_value(dev, "regwidth");
	pdata->display.buswidth = fbtft_property_value(dev, "buswidth");
	pdata->display.backlight = fbtft_property_value(dev, "backlight");
	pdata->display.bpp = fbtft_property_value(dev, "bpp");
	pdata->display.debug = fbtft_property_value(dev, "debug");
	pdata->rotate = fbtft_property_value(dev, "rotate");
	pdata->bgr = device_property_read_bool(dev, "bgr");
	pdata->fps = fbtft_property_value(dev, "fps");
	pdata->txbuflen = fbtft_property_value(dev, "txbuflen");
	pdata->startbyte = fbtft_property_value(dev, "startbyte");
	device_property_read_string(dev, "gamma", (const char **)&pdata->gamma);

	if (device_property_present(dev, "led-gpios"))
		pdata->display.backlight = 1;
	if (device_property_present(dev, "init"))
		pdata->display.fbtftops.init_display = fbtft_init_display_from_property;
	pdata->display.fbtftops.request_gpios = fbtft_request_gpios;

	return pdata;
}

/**
 * fbtft_probe_common() - Generic device probe() helper function
 * @display: Display properties
 * @sdev: SPI device
 * @pdev: Platform device
 *
 * Allocates, initializes and registers a framebuffer
 *
 * Either @sdev or @pdev should be NULL
 *
 * Return: 0 if successful, negative if error
 */
int fbtft_probe_common(struct fbtft_display *display,
		       struct spi_device *sdev,
		       struct platform_device *pdev)
{
	struct device *dev;
	struct fb_info *info;
	struct fbtft_par *par;
	struct fbtft_platform_data *pdata;
	int ret;

	if (sdev)
		dev = &sdev->dev;
	else
		dev = &pdev->dev;

	if (unlikely(display->debug & DEBUG_DRIVER_INIT_FUNCTIONS))
		dev_info(dev, "%s()\n", __func__);

	pdata = dev->platform_data;
	if (!pdata) {
		pdata = fbtft_properties_read(dev);
		if (IS_ERR(pdata))
			return PTR_ERR(pdata);
	}

	info = fbtft_framebuffer_alloc(display, dev, pdata);
	if (!info)
		return -ENOMEM;

	par = info->par;
	par->spi = sdev;
	par->pdev = pdev;

	if (display->buswidth == 0) {
		dev_err(dev, "buswidth is not set\n");
		return -EINVAL;
	}

	/* write register functions */
	if (display->regwidth == 8 && display->buswidth == 8)
		par->fbtftops.write_register = fbtft_write_reg8_bus8;
	else if (display->regwidth == 8 && display->buswidth == 9 && par->spi)
		par->fbtftops.write_register = fbtft_write_reg8_bus9;
	else if (display->regwidth == 16 && display->buswidth == 8)
		par->fbtftops.write_register = fbtft_write_reg16_bus8;
	else if (display->regwidth == 16 && display->buswidth == 16)
		par->fbtftops.write_register = fbtft_write_reg16_bus16;
	else
		dev_warn(dev,
			 "no default functions for regwidth=%d and buswidth=%d\n",
			 display->regwidth, display->buswidth);

	/* write_vmem() functions */
	if (display->buswidth == 8)
		par->fbtftops.write_vmem = fbtft_write_vmem16_bus8;
	else if (display->buswidth == 9)
		par->fbtftops.write_vmem = fbtft_write_vmem16_bus9;
	else if (display->buswidth == 16)
		par->fbtftops.write_vmem = fbtft_write_vmem16_bus16;

	/* GPIO write() functions */
	if (par->pdev) {
		if (display->buswidth == 8)
			par->fbtftops.write = fbtft_write_gpio8_wr;
		else if (display->buswidth == 16)
			par->fbtftops.write = fbtft_write_gpio16_wr;
	}

	/* 9-bit SPI setup */
	if (par->spi && display->buswidth == 9) {
		if (par->spi->master->bits_per_word_mask & SPI_BPW_MASK(9)) {
			par->spi->bits_per_word = 9;
		} else {
			dev_warn(&par->spi->dev,
				 "9-bit SPI not available, emulating using 8-bit.\n");
			/* allocate buffer with room for dc bits */
			par->extra = devm_kzalloc(par->info->device,
						  par->txbuf.len +
						  (par->txbuf.len / 8) + 8,
						  GFP_KERNEL);
			if (!par->extra) {
				ret = -ENOMEM;
				goto out_release;
			}
			par->fbtftops.write = fbtft_write_spi_emulate_9;
		}
	}

	if (!par->fbtftops.verify_gpios)
		par->fbtftops.verify_gpios = fbtft_verify_gpios;

	/* make sure we still use the driver provided functions */
	fbtft_merge_fbtftops(&par->fbtftops, &display->fbtftops);

	/* use init_sequence if provided */
	if (par->init_sequence)
		par->fbtftops.init_display = fbtft_init_display;

	/* use platform_data provided functions above all */
	fbtft_merge_fbtftops(&par->fbtftops, &pdata->display.fbtftops);

	ret = fbtft_register_framebuffer(info);
	if (ret < 0)
		goto out_release;

	return 0;

out_release:
	fbtft_framebuffer_release(info);

	return ret;
}
EXPORT_SYMBOL(fbtft_probe_common);

/**
 * fbtft_remove_common() - Generic device remove() helper function
 * @dev: Device
 * @info: Framebuffer
 *
 * Unregisters and releases the framebuffer
 *
 * Return: 0 if successful, negative if error
 */
int fbtft_remove_common(struct device *dev, struct fb_info *info)
{
	struct fbtft_par *par;

	if (!info)
		return -EINVAL;
	par = info->par;
	if (par)
		fbtft_par_dbg(DEBUG_DRIVER_INIT_FUNCTIONS, par,
			      "%s()\n", __func__);
	fbtft_unregister_framebuffer(info);
	fbtft_framebuffer_release(info);

	return 0;
}
EXPORT_SYMBOL(fbtft_remove_common);

MODULE_LICENSE("GPL");<|MERGE_RESOLUTION|>--- conflicted
+++ resolved
@@ -913,11 +913,7 @@
 	if (count == 0)
 		return -EINVAL;
 
-<<<<<<< HEAD
-	values = kmalloc_array(count, sizeof(*values), GFP_KERNEL);
-=======
 	values = kmalloc_array(count + 1, sizeof(*values), GFP_KERNEL);
->>>>>>> a7196caf
 	if (!values)
 		return -ENOMEM;
 
@@ -930,15 +926,9 @@
 		gpiod_set_value(par->gpio.cs, 0);  /* Activate chip */
 
 	index = -1;
-<<<<<<< HEAD
+	val = values[++index];
+
 	while (index < count) {
-		val = values[++index];
-
-=======
-	val = values[++index];
-
-	while (index < count) {
->>>>>>> a7196caf
 		if (val & FBTFT_OF_INIT_CMD) {
 			val &= 0xFFFF;
 			i = 0;
