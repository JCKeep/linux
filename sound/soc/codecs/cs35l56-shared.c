--- conflicted
+++ resolved
@@ -5,10 +5,7 @@
 // Copyright (C) 2023 Cirrus Logic, Inc. and
 //                    Cirrus Logic International Semiconductor Ltd.
 
-<<<<<<< HEAD
-=======
 #include <linux/array_size.h>
->>>>>>> 0c383648
 #include <linux/firmware/cirrus/wmfw.h>
 #include <linux/gpio/consumer.h>
 #include <linux/regmap.h>
@@ -218,13 +215,10 @@
 	REG_SEQ0(CS35L56_ASP1_FRAME_CONTROL5,	0x00020100),
 	REG_SEQ0(CS35L56_ASP1_DATA_CONTROL1,	0x00000018),
 	REG_SEQ0(CS35L56_ASP1_DATA_CONTROL5,	0x00000018),
-<<<<<<< HEAD
-=======
 	REG_SEQ0(CS35L56_ASP1TX1_INPUT,		0x00000000),
 	REG_SEQ0(CS35L56_ASP1TX2_INPUT,		0x00000000),
 	REG_SEQ0(CS35L56_ASP1TX3_INPUT,		0x00000000),
 	REG_SEQ0(CS35L56_ASP1TX4_INPUT,		0x00000000),
->>>>>>> 0c383648
 };
 
 /*
