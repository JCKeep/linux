Device tree binding vendor prefix registry.  Keep list in alphabetical order.

This isn't an exhaustive list, but you should add new prefixes to it before
using them to avoid name-space collisions.

ad	Avionic Design GmbH
adi	Analog Devices, Inc.
aeroflexgaisler	Aeroflex Gaisler AB
ak	Asahi Kasei Corp.
altr	Altera Corp.
amcc	Applied Micro Circuits Corporation (APM, formally AMCC)
apm	Applied Micro Circuits Corporation (APM)
arm	ARM Ltd.
atmel	Atmel Corporation
auo	AU Optronics Corporation
avago	Avago Technologies
bosch	Bosch Sensortec GmbH
brcm	Broadcom Corporation
capella	Capella Microsystems, Inc
cavium	Cavium, Inc.
cdns	Cadence Design Systems Inc.
chrp	Common Hardware Reference Platform
chunghwa	Chunghwa Picture Tubes Ltd.
cirrus	Cirrus Logic, Inc.
cortina	Cortina Systems, Inc.
dallas	Maxim Integrated Products (formerly Dallas Semiconductor)
davicom	DAVICOM Semiconductor, Inc.
denx	Denx Software Engineering
emmicro	EM Microelectronic
epson	Seiko Epson Corp.
est	ESTeem Wireless Modems
fsl	Freescale Semiconductor
GEFanuc	GE Fanuc Intelligent Platforms Embedded Systems, Inc.
gef	GE Fanuc Intelligent Platforms Embedded Systems, Inc.
gmt	Global Mixed-mode Technology, Inc.
hisilicon	Hisilicon Limited.
hp	Hewlett Packard
ibm	International Business Machines (IBM)
idt	Integrated Device Technologies, Inc.
img	Imagination Technologies Ltd.
intercontrol	Inter Control Group
<<<<<<< HEAD
isl	Intersil
=======
lg	LG Corporation
>>>>>>> 6075a8b2
linux	Linux-specific binding
lsi	LSI Corp. (LSI Logic)
marvell	Marvell Technology Group Ltd.
maxim	Maxim Integrated Products
microchip	Microchip Technology Inc.
mosaixtech	Mosaix Technologies, Inc.
national	National Semiconductor
nintendo	Nintendo
nvidia	NVIDIA
nxp	NXP Semiconductors
onnn	ON Semiconductor Corp.
panasonic	Panasonic Corporation
phytec	PHYTEC Messtechnik GmbH
picochip	Picochip Ltd
powervr	PowerVR (deprecated, use img)
qca	Qualcomm Atheros, Inc.
qcom	Qualcomm, Inc.
ralink	Mediatek/Ralink Technology Corp.
ramtron	Ramtron International
realtek Realtek Semiconductor Corp.
renesas	Renesas Electronics Corporation
samsung	Samsung Semiconductor
sbs	Smart Battery System
schindler	Schindler
sil	Silicon Image
silabs	Silicon Laboratories
simtek
sirf	SiRF Technology, Inc.
snps 	Synopsys, Inc.
st	STMicroelectronics
ste	ST-Ericsson
stericsson	ST-Ericsson
ti	Texas Instruments
tlm	Trusted Logic Mobility
toshiba	Toshiba Corporation
toumaz	Toumaz
v3	V3 Semiconductor
via	VIA Technologies, Inc.
winbond Winbond Electronics corp.
wlf	Wolfson Microelectronics
wm	Wondermedia Technologies, Inc.
xlnx	Xilinx<|MERGE_RESOLUTION|>--- conflicted
+++ resolved
@@ -39,11 +39,8 @@
 idt	Integrated Device Technologies, Inc.
 img	Imagination Technologies Ltd.
 intercontrol	Inter Control Group
-<<<<<<< HEAD
 isl	Intersil
-=======
 lg	LG Corporation
->>>>>>> 6075a8b2
 linux	Linux-specific binding
 lsi	LSI Corp. (LSI Logic)
 marvell	Marvell Technology Group Ltd.
